--- conflicted
+++ resolved
@@ -34,13 +34,8 @@
 requires-python = ">=3.9"
 dependencies = [
     "astropy~=5.0",
-<<<<<<< HEAD
-    "lstchain~=0.10.0",
+    "lstchain>=0.10.5",
     "matplotlib",
-=======
-    "lstchain>=0.10.5",
-    "matplotlib~=3.7",
->>>>>>> 54d8fd69
     "numpy",
     "pandas",
     "pyyaml",
