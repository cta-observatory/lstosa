--- conflicted
+++ resolved
@@ -1,82 +1,3 @@
 from setuptools import setup
 
-<<<<<<< HEAD
-from setuptools import find_packages, setup
-
-with open("osa/version.py") as f:
-    __version__ = re.search('^__version__ = "(.*)"$', f.read()).group(1)
-
-entry_points = {
-    "console_scripts": [
-        "sequencer = osa.scripts.sequencer:main",
-        "closer = osa.scripts.closer:main",
-        "autocloser = osa.scripts.autocloser:main",
-        "copy_datacheck = osa.scripts.copy_datacheck:main",
-        "datasequence = osa.scripts.datasequence:main",
-        "sequencer_webmaker = osa.scripts.sequencer_webmaker:main",
-        "show_run_summary = osa.scripts.show_run_summary:main",
-        "provprocess = osa.scripts.provprocess:main",
-        "simulate_processing = osa.scripts.simulate_processing:main",
-        "calibration_pipeline = osa.scripts.calibration_pipeline:main",
-        "dl3_stage = osa.workflow.dl3:main",
-        "theta2_significance = osa.high_level.significance:main",
-        "source_coordinates = osa.nightsummary.set_source_coordinates:main",
-        "reprocessing = osa.scripts.reprocessing:main",
-        "reprocess_longterm = osa.scripts.reprocess_longterm:main",
-        "gain_selection = osa.scripts.gain_selection:main",
-    ]
-}
-
-docs_require = [
-    "sphinx",
-    "sphinx_rtd_theme",
-    "sphinx_automodapi",
-    "sphinx_argparse",
-    "sphinx-autoapi",
-    "numpydoc"
-]
-tests_require = [
-    "pytest",
-    "pytest-cov",
-    "pytest-runner",
-    "pytest-order"
-]
-
-extras_require = {
-    "all": tests_require + docs_require,
-    "tests": tests_require,
-    "docs": docs_require,
-}
-
-setup(
-    version=__version__,
-    packages=find_packages(),
-    extras_require=extras_require,
-    install_requires=[
-        "astropy~=4.2",
-        "lstchain==0.9.4",
-        "ctapipe~=0.12.0",
-        "matplotlib~=3.5",
-        "numpy<1.22.0a0",
-        "pandas",
-        "pyyaml",
-        "prov",
-        "pydot",
-        "pydotplus",
-        "psutil",
-        "click",
-        "toml",
-        "pymongo",
-        "gammapy~=0.19.0",
-    ],
-    package_data={
-        'osa': [
-            'provenance/config/definition.yaml',
-            'provenance/config/logger.yaml',
-        ],
-    },
-    entry_points=entry_points,
-)
-=======
-setup()
->>>>>>> b8a9b1ab
+setup()