from osa.utils import options
from osa.utils.standardhandle import verbose, warning, error, stringify, output, gettag


def arealljobscorrectlyfinished(seqlist):
    tag = gettag()
    flag = True
    for s in seqlist:
        out, rc = historylevel(s.history, s.type)
        if out == 0:
            verbose(tag, "Job {0} correctly finished".format(s.seq))
            continue
        else:
            verbose(tag, "Job {0} not correctly/completely finished [{1}]".format(s.seq,out))
            flag = False
    return flag


def historylevel(historyfile, type):
    """
    Returns the level from which the analysis should begin and the rc of the
    last executable given a certain history file
    """
    tag = gettag()
    from iofile import readfromfile
    from os.path import exists
    from osa.configs.config import cfg
    level = 3
    exit_status = 0
    if type == 'PEDESTAL':
       level -= 2
    if type == 'CALIBRATION':
        level -= 1
    if exists(historyfile):
        for line in readfromfile(historyfile).splitlines():
            words = line.split()
            try:
                program = words[1]
                exit_status = int(words[10])
                print("DEBUG:", program, exit_status)
            except IndexError as e:
                error(tag, "Malformed history file {0}, e".format(historyfile), 3)
            except ValueError as e:
                error(tag, "Malformed history file {0}, e".format(historyfile), 3)
            else:
                if program == cfg.get('LSTOSA','R0-DL1'):
                    nonfatalrcs = [int(k) for k in cfg.get('NONFATALRCS','R0-DL1').split(",")]
                    if exit_status in nonfatalrcs:
                        level = 2
                    else:
                        level = 3
                elif program == cfg.get('LSTOSA','DL1-DL2'):
                    nonfatalrcs = [int(k) for k in cfg.get('NONFATALRCS','DL1-DL2').split(",")]
                    if exit_status in nonfatalrcs:
                        level = 0
                    else:
                        level = 2
                elif program == 'calibration':
                    if exit_status == 0:
                        level = 0
                    else:
                        level = 1
                elif program == 'drs4_pedestal':
                    if exit_status == 0:
                        level = 1
                    else:
                        level = 0

                else:
                    error(tag, 'Programme name not identified {0}'.format(program), 6)

    return level, exit_status


def preparejobs(sequence_list):
    tag = gettag()
    for s in sequence_list:
        verbose(tag, "Creating sequence.txt and sequence.py for sequence {0}".format(s.seq))
        createsequencetxt(s, sequence_list)
        createjobtemplate(s)


def preparestereojobs(sequence_list):
    tag = gettag()
    for s in sequence_list:
        verbose(tag, "Creating sequence.py for sequence {0}".format(s.seq))
        createjobtemplate(s)


def preparedailyjobs(sequence_list):
    tag = gettag()
    for s in sequence_list:
        verbose(tag, "Creating sequence.sh for source {0}".format(s.name))
        createjobtemplate(s)


def setrunfromparent(sequence_list):
    tag = gettag()
    # This is a dictionary, seq -> parent's run number
    dictionary = {}
    for s1 in sequence_list:
        if s1.parent != None:
            for s2 in sequence_list:
                if s2.seq == s1.parent:
                    verbose(tag, "Assigning runfromparent({0}) = {1}".format(s1.parent, s2.run))
                    dictionary[s1.parent] = s2.run
                    break
    return dictionary


def createsequencetxt(s, sequence_list):
    tag = gettag()
    from os.path import join
    import iofile
    from osa.configs.config import cfg
    text_suffix = cfg.get('LSTOSA', 'TEXTSUFFIX')
    f = join(options.directory, f"sequence_{s.jobname}{text_suffix}")
    start = s.subrun_list[0].timestamp
    ped = ''
    cal = ''
    dat = ''
#   These fields are written on sequenceXX.py
#    ucts_t0_dragon = s.subrun_list[0].ucts_t0_dragon
#    dragon_counter0 = s.subrun_list[0].dragon_counter0
#    ucts_t0_tib = s.subrun_list[0].ucts_t0_tib
#    tib_counter0 = s.subrun_list[0].tib_counter0
    if s.type == 'CALI':
        ped = formatrunsubrun(s.previousrun, 1)
        cal = formatrunsubrun(s.run, 1)
    elif s.type == 'DATA':
        ped = formatrunsubrun(s.parent_list[0].previousrun, 1)
        cal = formatrunsubrun(s.parent_list[0].run, 1)
        for sub in s.subrun_list:
            dat += formatrunsubrun(s.run, sub.subrun) + ' '

    content = "# Sequence number (identifier)\n"
    content += "Sequence: {0}\n".format(s.run)
    content += "# Date of sunrise of the observation night\n"
    content += "Night: {0}\n".format(s.night)
    content += "# Start time of the sequence (first data run)\n"
    content += "Start: {0}\n".format(start)    # TODO, get the right date and time
    content += "# Source name of all runs of sequence\n"
    content += "Source: {0}\n".format(s.sourcewobble)
    content += "Telescope: {0}\n".format(options.tel_id.lstrip('M'))
    content += "\n"
    content += "PedRuns: {0}\n".format(ped)
    content += "CalRuns: {0}\n".format(cal)
    content += "DatRuns: {0}\n".format(dat)
#   These fields are written on sequenceXX.py
#    content += "ucts_t0_dragon: {0}\n".format(ucts_t0_dragon)
#    content += "dragon_counter0: {0}\n".format(dragon_counter0)
#    content += "ucts_t0_tib: {0}\n".format(ucts_t0_tib)
#    content += "tib_counter0: {0}\n".format(tib_counter0)

    if not options.simulate:
        iofile.writetofile(f, content)
    else:
        output(tag, f"SIMULATE Creating sequence txt {f}")


def formatrunsubrun(run, subrun):
    tag = gettag()
    # it needs 7 digits for the runs
    # it needs 3 digits (insert leading 0s needed)
    if not run:
        run = 7*'0'
    s = str(subrun).zfill(3)
    string = "{0}.{1}".format(run, s)
    return string


def setsequencefilenames(s):
    tag = gettag()
    import os.path
    from osa.configs.config import cfg
    script_suffix = cfg.get('LSTOSA', 'SCRIPTSUFFIX')
    history_suffix = cfg.get('LSTOSA', 'HISTORYSUFFIX')
    veto_suffix = cfg.get('LSTOSA', 'VETOSUFFIX')
    basename = "sequence_{0}".format(s.jobname)

    s.script = os.path.join(options.directory, basename + script_suffix)
    s.veto = os.path.join(options.directory, basename + veto_suffix)
    s.history = os.path.join(options.directory, basename + history_suffix)
    # Calibfiles cannot be set here, since they require the runfromparent


def setsequencecalibfilenames(sequence_list):
    tag = gettag()
    from osa.configs.config import cfg
    from osa.utils.utils import lstdate_to_dir
    calib_suffix = cfg.get('LSTOSA', 'CALIBSUFFIX')
    pedestal_suffix = cfg.get('LSTOSA', 'PEDESTALSUFFIX')
    drive_suffix = cfg.get('LSTOSA', 'DRIVESUFFIX')
    for s in sequence_list:
        if len(s.parent_list) == 0:
            #calfile = '666calib.root'
            cal_run_string = str(s.run).zfill(4)
            calfile = "calibration.Run{0}.0000{1}".\
                 format(cal_run_string, calib_suffix)
            ped_run_string = str(s.previousrun).zfill(4)
            pedfile = "drs4_pedestal.Run{0}.0000{1}".\
                 format(ped_run_string, pedestal_suffix)
            drivefile = '666drive.txt'
        else:
            run_string = str(s.parent_list[0].run).zfill(4)
            ped_run_string = str(s.parent_list[0].previousrun).zfill(4)
            date_string = str(s.subrun_list[0].date).zfill(8)
            time_string = str(s.subrun_list[0].time).zfill(8)
            nightdir = lstdate_to_dir(options.date)
            yy,mm,dd = date_in_yymmdd(nightdir)
            if options.mode == 'P':
                calfile = "calibration.Run{0}.0000{1}".format(run_string, calib_suffix)
                pedfile = "drs4_pedestal.Run{0}.0000{1}".format(ped_run_string, pedestal_suffix)
                drivefile = "drive_log_{0}_{1}_{2}{3}".format(yy, mm, dd, drive_suffix)
            elif options.mode == 'S' or options.mode == 'T':
                #FIXME: understand this mode
                calfile = "ssginal{0}_{1}{2}".format(run_string, s.telescope, ssignal_suffix)
        s.calibration = calfile
        s.pedestal = pedfile
        s.drive = drivefile


def guesscorrectinputcard(s):
    '''
    Returns guessed input card for:
     datasequencer
     calibrationsequence
     stereosequence

    If it fails, return the default one
    '''

    from os.path import join
    from osa.configs import config

    bindir = config.cfg.get('LSTOSA', 'PYTHONDIR')

    # Stereo runs do not have kind_obs.
    try:
        #assert(s.kind_obs)
        assert(s.source)
        assert(s.hv_setting)
        assert(s.moonfilter)
    except:
        return(options.configfile)

    # Non standard input cards.

    inputCardStr = ""
    if ("MoonSh" in s.source or "GRB" in s.source or "AZ-" in s.source):
        inputCardStr = "%s_noPos" % inputCardStr
    if (s.hv_setting == "redHV"):
        inputCardStr = "%s_redHV" % inputCardStr
    if (s.moonfilter == "Filter"):
        inputCardStr = "%s_filters" % inputCardStr

    if (inputCardStr != ""):
        return(join(bindir,'cfg','osa%s.cfg' % inputCardStr))

    return(options.configfile)


<<<<<<< HEAD
def createjobtemplate(s):
    """This file contains instruction to be submitted to SLURM"""
=======
def createjobtemplate(s, get_content=False):
    """This file contains instruction to be submitted to torque"""
>>>>>>> b6dd25f4
    tag = gettag()

    import os
    import iofile
    from osa.configs import config
    from osa.utils.utils import lstdate_to_dir

    bindir = config.cfg.get('LSTOSA', 'PYTHONDIR')
    calibdir = config.cfg.get('LST1', 'CALIBDIR')
    pedestaldir = config.cfg.get('LST1', 'PEDESTALDIR')
    drivedir = config.cfg.get('LST1', 'DRIVEDIR')
    nightdir = lstdate_to_dir(options.date)
    version  = config.cfg.get('LST1', 'VERSION')

    command = None
    if s.type == 'CALI':
        command = os.path.join(bindir, 'calibrationsequence.py')
    elif s.type == 'DATA':
        command = os.path.join(bindir, 'datasequence.py')
    elif s.type == 'STEREO':
        command = os.path.join(bindir, 'stereosequence.py')
    elif s.type == 'DAILY':
        command = os.path.join(bindir, 'daily.py')

    # Directly use python interpreter from current working environment
    # python = os.path.join(config.cfg.get('ENV', 'PYTHONBIN'), 'python')
    sbatchbin = config.cfg.get('ENV','SBATCHBIN')

    mode = 1
    # Beware we want to change this in the future
    commandargs = [sbatchbin, 'python', command]
    if options.verbose:
        commandargs.append('-v')
    if options.warning:
        commandargs.append('-w')
    if options.configfile:
        commandargs.append('-c')
        commandargs.append(guesscorrectinputcard(s))
    if options.compressed:
        commandargs.append('-z')
    #commandargs.append('--stderr=sequence_{0}_'.format(s.jobname) + "{0}.err'" + ".format(str(job_id))")
    #commandargs.append('--stdout=sequence_{0}_'.format(s.jobname) + "{0}.out'" + ".format(str(job_id))")
    commandargs.append('-d')
    commandargs.append(options.date)
    commandargs.append('--prod_id')
    commandargs.append(options.prod_id)

    if s.type == 'CALI':
        commandargs.append(os.path.join(pedestaldir, nightdir, version, s.pedestal))
        commandargs.append(os.path.join(calibdir, nightdir, version, s.calibration))
        ped_run = str(s.previousrun).zfill(5)
        commandargs.append(ped_run)

    if s.type == 'DATA':
        commandargs.append(os.path.join(calibdir, nightdir, version, s.calibration))
        commandargs.append(os.path.join(pedestaldir, nightdir, version, s.pedestal))
        commandargs.append(os.path.join(calibdir, nightdir, version, 'time_' + s.calibration))
        commandargs.append(os.path.join(drivedir, s.drive))
        pedfile = s.pedestal
        ucts_t0_dragon = s.subrun_list[0].ucts_t0_dragon
        commandargs.append(ucts_t0_dragon)
        dragon_counter0 = s.subrun_list[0].dragon_counter0
        commandargs.append(dragon_counter0)
        ucts_t0_tib = s.subrun_list[0].ucts_t0_tib
        commandargs.append(ucts_t0_tib)
        tib_counter0 = s.subrun_list[0].tib_counter0
        commandargs.append(tib_counter0)

    #commandargs.append(str(s.run).zfill(5))
 #   if s.type != 'STEREO':
      #  commandargs.append(options.tel_id)
    for sub in s.subrun_list:
        n_subruns = int(sub.subrun)

    content = "#!/bin/env python\n"
    # SLURM assignments
    content += "\n"
    content += "#SBATCH -p compute \n"
    if s.type == 'DATA':
        content += "#SBATCH --array=0-{0} \n".format(int(n_subruns) - 1)
    content += "#SBATCH --cpus-per-task=1 \n"
    content += "#SBATCH --mem-per-cpu=25G \n"
    content += "#SBATCH -t 0-24:00\n"
    content += f"#SBATCH -o {options.log_directory}/slurm.%A_%a.%N.out \n"
    content += f"#SBATCH -e {options.log_directory}/slurm.%A_%a.%N.err \n"
    content += "\n"

    content += "import subprocess \n"
    content += "import os \n"
    content += "\n\n"

    content += "subruns=os.getenv('SLURM_ARRAY_TASK_ID')\n"
    content += "job_id=os.getenv('SLURM_JOB_ID')\n"
    dat = ''

    content += "subprocess.call([\n"
    for i in commandargs:
        content += "    '{0}',\n".format(i)
    content += "    '--stderr=sequence_{0}_".format(s.jobname) + "{0}.err'" + '.format(str(job_id))' + ',\n'
    content += "    '--stdout=sequence_{0}_".format(s.jobname) + "{0}.out'" + '.format(str(job_id))' + ',\n'
    if s.type == 'DATA':
        content += "    '{0}".format(str(s.run).zfill(5))+".{0}'"+'.format(str(subruns).zfill(4))' + ',\n'
    else:
        content += "    '{0}'".format(str(s.run).zfill(5)) + ',\n'
    content += "    '{0}'".format(options.tel_id) + '\n'
    content += "    ])"

    if not options.simulate:
        iofile.writetofile(s.script, content)

    if get_content:
        return content


# def submitjobs(sequence_list, queue_list, veto_list):
def submitjobs(sequence_list):
    tag = gettag()
    import subprocess
    job_list = []
    command = 'sbatch'
    for s in sequence_list:
        commandargs = [command, s.script]
#        commandargs.append('-W')
#        commandargs.append('umask=0022')
#        """ Introduce the job dependencies """
#        if len(s.parent_list) != 0:
#            commandargs.append('-W')
#            depend_string = 'depend='
#            if s.type == 'DATA':
#                depend_string += 'afterok'
#            elif s.type == 'STEREO':
#                depend_string += 'afterany'
#            for pseq in s.parent_list:
#                if pseq.jobid > 0:
#                    depend_string += ":{0}".format(pseq.jobid)
#            commandargs.append(depend_string)
#        """ Skip vetoed """
#        if s.action == 'Veto':
#            verbose(tag, "job {0} has been vetoed".format(s.jobname))
#        elif s.action == 'Closed':
#            verbose(tag, "job {0} is already closed".format(s.jobname))
#        elif s.action == 'Check' and s.state != 'C':
#            verbose(tag, "job {0} checked to be dispatched but not completed yet".format(s.jobname))
#            if s.state == 'H' or s.state == 'R':
#                # Reset values
#                s.exit = None
#                if s.state == 'H':
#                    s.jobhost = None
#                    s.cputime = None
#                    s.walltime = None
#        elif s.action == 'Check' and s.state == 'C' and s.exit == 0:
#            verbose(tag, "job {0} checked to be successful".format(s.jobname))
#        else:
#            if options.simulate == True:
#                commandargs.insert(0, 'echo')
#                s.action = 'Simulate'
#                # This jobid is negative showing it belongs to a simulated environment (not real jobid)
#                s.jobid = -1 - s.seq
#            else:
#                s.action = 'Submit'
#                # Reset the values to avoid misleading info from previous jobs
#                s.jobhost = None
#                s.state = 'Q'
#                s.cputime = None
#                s.walltime = None
#                s.exit = None
#            try:
#                stdout = subprocess.check_output(commandargs)
#            except subprocess.CalledProcessError as Error:
#                error(tag, Error, 2)
#            except OSError (ValueError, NameError):
#                error(tag, "Command {0}, {1}".format(stringify(commandargs), NameError), ValueError)
#            else:
#                if options.simulate == False:
#                    try:
#                        s.jobid = int(stdout.split('.', 1)[0])
#                    except ValueError as e:
#                        warning(tag, "Wrong parsing of jobid {0} not being an integer, {1}".format(stdout.split('.', 1)[0], e))
#        job_list.append(s.jobid)
#        verbose(tag, "{0} {1}".format(s.action, stringify(commandargs)))
        if not options.simulate:
            try:
                verbose(tag, f"Launching scripts {str(s.script)} ")
                stdout = subprocess.check_output(commandargs)
            except subprocess.CalledProcessError as Error:
                error(tag, Error, 2)
            except OSError(ValueError, NameError):
                error(tag, f"Command {stringify(commandargs)}, {NameError}", ValueError)
        else:
            output(tag, "SIMULATE Launching scripts")

        output(tag, commandargs)
        job_list.append(s.script)

    return job_list


def getqueuejoblist(sequence_list):
    tag = gettag()
    # We have to work out the method to get if the sequence has been submitted or not
    import subprocess
    from osa.configs import config
    command = config.cfg.get('ENV', 'SQUEUEBIN')
    commandargs = [command]
    queue_list = []
    try:
        xmloutput = subprocess.check_output(commandargs)
    except subprocess.CalledProcessError as Error:
        error(tag, 'Command "{0}" failed, {1}'.format(stringify(commandargs), Error), 2)
    except OSError as ValueError:
        error(tag, 'Command "{0}" failed, {1}'.format(stringify(commandargs), NameError), ValueError)
    else:
        # verbose(key, "qstat -x gives the folloging output\n{0}".format(xml).rstrip())
        if len(xmloutput) != 0:
            import xml.dom.minidom
            import xmlhandle
            document = xml.dom.minidom.parseString(xmloutput)
            queue_list = xmlhandle.xmlhandleData(document)
            setqueuevalues(queue_list, sequence_list)

    return queue_list


def setqueuevalues(queue_list, sequence_list):
    tag = gettag()
    for s in sequence_list:
        s.tries = 0
        for q in queue_list:
            if s.jobname == q['name']:
                s.action = 'Check'
                s.jobid = q['jobid']
                s.state = q['state']
                if s.state == 'C' or s.state == 'R':
                    s.jobhost = q['jobhost']
                    if s.tries == 0:
                        s.cputime = q['cputime']
                        s.walltime = q['walltime']
                    else:
                        try:
                            s.cputime = sumtime(s.cputime, q['cputime'])
                        except AttributeError as ErrorName:
                            warning(tag, "{0}".format(ErrorName))
                        try:
                            s.walltime = sumtime(s.cputime, q['walltime'])
                        except AttributeError as ErrorName:
                            warning(tag, "{0}".format(ErrorName))
                    if s.state == 'C':
                        s.exit = q['exit']
                s.tries += 1
                verbose(tag, "Attributes of sequence {0}, {1}, {2}, {3}, {4}, {5}, {6} updated".format(s.seq, s.action, s.jobid, s.state, s.jobhost, s.cputime, s.exit))
##############################################################################
#
# setqueuevalues
#
##############################################################################
def sumtime(a, b):
    tag = gettag()
    # Beware of the strange format of timedelta http://docs.python.org/library/datetime.html?highlight=datetime#datetime.timedelta
    import datetime
    a_hh, a_mm, a_ss = a.split(':')
    b_hh, b_mm, b_ss = b.split(':')

    # Strange error: invalid literal for int() with base 10: '1 day, 0'
    if (' day, ' in a_hh):
        a_hh = int(a_hh.split(' day, ')[0])*24+int(a_hh.split(' day, ')[1])
    elif (' days, ' in a_hh):
        a_hh = int(a_hh.split(' days, ')[0])*24+int(a_hh.split(' days, ')[1])

    ta = datetime.timedelta(0, int(a_ss), 0, 0, int(a_mm), int(a_hh), 0 )
    tb = datetime.timedelta(0, int(b_ss), 0, 0, int(b_mm), int(b_hh), 0)
    tc = ta + tb
    c = str(tc)
    if len(c) == 7:
        c = '0' + c
    return c


def date_in_yymmdd(datestring):
    """Convert date string(yyyy_mm_dd) from the NightSummary into
    (yy_mm_dd) format. Depending on the time, +1 is added to date to
    consider the convention of filenaming based on observation date.

    Parameters
    ----------
    datestring: in format yyyy_mm_dd
    """
    # date = datestring.split('-')
    # da = [ch for ch in date[0]]
    date = list(datestring)
    yy = ''.join(date[2:4])
    mm = ''.join(date[4:6])
    dd = ''.join(date[6:8])
    ## Change the day
    #time = timestring.split(':')
    #if (int(time[0]) >= 17 and int(time[0]) <= 23):
    #   dd = str(int(date[2]))
    #else:
    #   dd   = date[2]
    return yy, mm, dd<|MERGE_RESOLUTION|>--- conflicted
+++ resolved
@@ -193,28 +193,24 @@
     drive_suffix = cfg.get('LSTOSA', 'DRIVESUFFIX')
     for s in sequence_list:
         if len(s.parent_list) == 0:
-            #calfile = '666calib.root'
             cal_run_string = str(s.run).zfill(4)
-            calfile = "calibration.Run{0}.0000{1}".\
-                 format(cal_run_string, calib_suffix)
+            calfile = f"calibration.Run{cal_run_string}.0000{calib_suffix}"
             ped_run_string = str(s.previousrun).zfill(4)
-            pedfile = "drs4_pedestal.Run{0}.0000{1}".\
-                 format(ped_run_string, pedestal_suffix)
-            drivefile = '666drive.txt'
+            pedfile = f"drs4_pedestal.Run{ped_run_string}.0000{pedestal_suffix}"
+            nightdir = lstdate_to_dir(options.date)
+            yy, mm, dd = date_in_yymmdd(nightdir)
+            drivefile = f"drive_log_{yy}_{mm}_{dd}{drive_suffix}"
         else:
             run_string = str(s.parent_list[0].run).zfill(4)
             ped_run_string = str(s.parent_list[0].previousrun).zfill(4)
-            date_string = str(s.subrun_list[0].date).zfill(8)
-            time_string = str(s.subrun_list[0].time).zfill(8)
             nightdir = lstdate_to_dir(options.date)
-            yy,mm,dd = date_in_yymmdd(nightdir)
+            yy, mm, dd = date_in_yymmdd(nightdir)
             if options.mode == 'P':
-                calfile = "calibration.Run{0}.0000{1}".format(run_string, calib_suffix)
-                pedfile = "drs4_pedestal.Run{0}.0000{1}".format(ped_run_string, pedestal_suffix)
-                drivefile = "drive_log_{0}_{1}_{2}{3}".format(yy, mm, dd, drive_suffix)
+                calfile = f"calibration.Run{run_string}.0000{calib_suffix}"
+                pedfile = f"drs4_pedestal.Run{ped_run_string}.0000{pedestal_suffix}"
+                drivefile = f"drive_log_{yy}_{mm}_{dd}{drive_suffix}"
             elif options.mode == 'S' or options.mode == 'T':
-                #FIXME: understand this mode
-                calfile = "ssginal{0}_{1}{2}".format(run_string, s.telescope, ssignal_suffix)
+                error(tag, "Exiting, mode not implemented yet. Try with 'P' mode instead")
         s.calibration = calfile
         s.pedestal = pedfile
         s.drive = drivefile
@@ -260,13 +256,9 @@
     return(options.configfile)
 
 
-<<<<<<< HEAD
-def createjobtemplate(s):
-    """This file contains instruction to be submitted to SLURM"""
-=======
 def createjobtemplate(s, get_content=False):
     """This file contains instruction to be submitted to torque"""
->>>>>>> b6dd25f4
+
     tag = gettag()
 
     import os
