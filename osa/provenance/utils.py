"""Utility functions for OSA pipeline provenance."""

import logging
import os
import re
import subprocess
import sys
from pathlib import Path

from osa.configs import options
from osa.configs.config import cfg
from osa.utils.utils import lstdate_to_dir

__all__ = ["parse_variables", "get_log_config", "store_conda_env_export"]


def parse_variables(class_instance):
    """Parse variables needed in model"""
    # datasequence.py
    # -c cfg/sequencer.cfg
    # -d 2020_02_18
    # -o /fefs/aswg/data/real/DL1/20200218/v0.4.3_v00/
    # --prod-id v0.4.3_v00
    # /fefs/aswg/data/real/calibration/20200218/v00/calibration.Run02006.0000.hdf5
    # /fefs/aswg/data/real/calibration/20200218/v00/drs4_pedestal.Run02005.0000.fits
    # /fefs/aswg/data/real/calibration/20191124/v00/time_calibration.Run01625.0000.hdf5
    # /fefs/home/lapp/DrivePositioning/drive_log_20_02_18.txt
    # /fefs/aswg/data/real/monitoring/RunSummary/RunSummary_20200101.ecsv
    # 02006.0000
    # LST1

<<<<<<< HEAD
    configfileDL1 = cfg.get("LSTOSA", "CONFIGFILE")
    configfileDL2 = cfg.get("LSTOSA", "DL2CONFIGFILE")
    rawdir = cfg.get("LST1", "RAWDIR")
    fits = cfg.get("LSTOSA", "FITSSUFFIX")
    fz = cfg.get("LSTOSA", "COMPRESSEDSUFFIX")
    h5 = cfg.get("LSTOSA", "H5SUFFIX")
    r0_prefix = cfg.get("LSTOSA", "R0PREFIX")
    dl1_prefix = cfg.get("LSTOSA", "DL1PREFIX")
    dl2_prefix = cfg.get("LSTOSA", "DL2PREFIX")
    rf_models_directory = cfg.get("LSTOSA", "RF-MODELS-DIR")
    calib_dir = cfg.get("LST1", "CALIBDIR")
=======
    configfile = cfg.get("lstchain", "dl1ab_config")
    rawdir = cfg.get("LST1", "R0_DIR")
    r0_prefix = cfg.get("PATTERN", "R0PREFIX")
    dl1_prefix = cfg.get("PATTERN", "DL1PREFIX")
    dl2_prefix = cfg.get("PATTERN", "DL2PREFIX")
    rf_models_directory = cfg.get("lstchain", "RF_MODELS")
    calib_dir = cfg.get("LST1", "CALIB_DIR")
    dl1_dir = cfg.get("LST1", "DL1_DIR")
    dl2_dir = cfg.get("LST1", "DL2_DIR")
>>>>>>> cfd175d4
    nightdir = lstdate_to_dir(options.date)

    if class_instance.__name__ == "r0_to_dl1":
        # calibrationfile   [0] /fefs/aswg/data/real/calibration/20200218/v00/calibration.Run02006.0000.hdf5
        # pedestalfile      [1] /fefs/aswg/data/real/calibration/20200218/v00/drs4_pedestal.Run02005.0000.fits
        # time_calibration  [2] /fefs/aswg/data/real/calibration/20191124/v00/time_calibration.Run01625.0000.hdf5
        # drivefile         [3] /fefs/home/lapp/DrivePositioning/drive_log_20_02_18.txt
        # runsummary_file   [4] /fefs/aswg/data/real/monitoring/RunSummary/RunSummary_20200101.ecsv
        # run_str           [5] 02006.0000
        # historyfile       [6] /fefs/aswg/data/real/running_analysis/20200218/v0.4.3_v00/sequence_LST1_02006.0000.history

        class_instance.ObservationRun = class_instance.args[5].split(".")[0]
        class_instance.ObservationDate = re.findall(r"running_analysis/(\d{8})/", class_instance.args[6])[0]
        class_instance.SoftwareVersion = options.lstchain_version
        class_instance.session_name = class_instance.ObservationRun
        class_instance.ProcessingConfigFile = options.configfile

        calibration_filename = os.path.basename(class_instance.args[0])
        pedestal_filename = os.path.basename(class_instance.args[1])
        timecalibration_filename = os.path.basename(class_instance.args[2])
        calibration_path = Path(calib_dir) / nightdir / options.calib_prod_id
<<<<<<< HEAD

        # /fefs/aswg/data/real/R0/20200218/LST1.1.Run02006.0001.fits.fz
        class_instance.R0SubrunDataset = (
            f"{rawdir}/{class_instance.ObservationDate}/{r0_prefix}.Run{class_instance.args[5]}{fits}{fz}"
        )

        class_instance.CoefficientsCalibrationFile = str(calibration_path / calibration_filename)
=======
        class_instance.CoefficientsCalibrationFile = str(
            calibration_path / calibration_filename
        )
>>>>>>> cfd175d4
        class_instance.PedestalFile = str(calibration_path / pedestal_filename)
        class_instance.TimeCalibrationFile = str(
            calibration_path / timecalibration_filename
        )
        class_instance.PointingFile = class_instance.args[3]
<<<<<<< HEAD
        class_instance.RunSummaryFile = os.path.basename(class_instance.args[4])

        # /fefs/aswg/data/real/DL1/20200218/v0.4.3_v00/tailcut84/dl1_LST-1.Run02006.0001.h5
        running_analysis_dir = re.findall(r"(.*)sequence", class_instance.args[6])[0]
        outdir_dl1 = running_analysis_dir.replace("running_analysis", "DL1")
        class_instance.DL1SubrunDataset = (
            f"{outdir_dl1}{options.dl1_prod_id}/{dl1_prefix}.Run{class_instance.args[5]}{h5}"
        )

    if class_instance.__name__ == "dl1ab":
        # run_str       [0] 02006.0000
        # historyfile   [1] /fefs/aswg/data/real/running_analysis/20200218/v0.4.3_v00/sequence_LST1_02006.0000.txt

        class_instance.AnalysisConfigFileDL1 = configfileDL1
        class_instance.ObservationRun = class_instance.args[0].split(".")[0]
        class_instance.ObservationDate = re.findall(r"running_analysis/(\d{8})/", class_instance.args[1])[0]
        class_instance.SoftwareVersion = options.lstchain_version
        class_instance.session_name = class_instance.ObservationRun
        class_instance.ProcessingConfigFile = options.configfile

        class_instance.PedestalCleaning = "True"
        class_instance.StoreImage = cfg.getboolean("lstchain", "store_image_dl1ab")

        # /fefs/aswg/data/real/DL1/20200218/v0.4.3_v00/tailcut84/dl1_LST-1.Run02006.0001.h5
        running_analysis_dir = re.findall(r"(.*)sequence", class_instance.args[1])[0]
        outdir_dl1 = running_analysis_dir.replace("running_analysis", "DL1")
        class_instance.DL1SubrunDataset = (
            f"{outdir_dl1}{options.dl1_prod_id}/{dl1_prefix}.Run{class_instance.args[0]}{h5}"
        )

    if class_instance.__name__ == "dl1_datacheck":
        # run_str       [0] 02006.0000
        # historyfile   [1] /fefs/aswg/data/real/running_analysis/20200218/v0.4.3_v00/sequence_LST1_02006.0000.txt

        class_instance.ObservationRun = class_instance.args[0].split(".")[0]
        class_instance.ObservationDate = re.findall(r"running_analysis/(\d{8})/", class_instance.args[1])[0]
        class_instance.SoftwareVersion = options.lstchain_version
=======
        class_instance.ObservationRun = class_instance.args[5].split(".")[0]
        class_instance.ObservationSubRun = class_instance.args[5].split(".")[0]
        class_instance.ObservationDate = nightdir
        class_instance.SoftwareVersion = options.lstchain_version
        class_instance.ProdID = options.prod_id
        class_instance.CalibrationRun = re.findall(
            r"Run(\d{5}).", calibration_filename
        )[0]
        class_instance.PedestalRun = re.findall(
            r"Run(\d{5}).", pedestal_filename
        )[0]
        outdir_dl1 = Path(dl1_dir) / nightdir / options.prod_id
        class_instance.DL1SubrunDataset = (
            f"{outdir_dl1}{dl1_prefix}.Run{class_instance.args[5]}.h5"
        )
        # /fefs/aswg/data/real/R0/20200218/LST1.1.Run02006.0001.fits.fz
        class_instance.R0SubrunDataset = f"{rawdir}/" \
                                         f"{class_instance.ObservationDate}/" \
                                         f"{r0_prefix}." \
                                         f"Run{class_instance.args[5]}.fits.fz"
>>>>>>> cfd175d4
        class_instance.session_name = class_instance.ObservationRun
        class_instance.ProcessingConfigFile = options.configfile

        # /fefs/aswg/data/real/DL1/20200218/v0.4.3_v00/tailcut84/dl1_LST-1.Run02006.0001.h5
        running_analysis_dir = re.findall(r"(.*)sequence", class_instance.args[1])[0]
        outdir_dl1 = running_analysis_dir.replace("running_analysis", "DL1")
        class_instance.DL1SubrunDataset = (
            f"{outdir_dl1}{options.dl1_prod_id}/{dl1_prefix}.Run{class_instance.args[0]}{h5}"
        )
        # /fefs/aswg/data/real/DL1/20200218/v0.4.3_v00/muons_LST-1.Run02006.0001.fits
        class_instance.MuonsSubrunDataset = f"{outdir_dl1}muons_LST-1.Run{class_instance.args[0]}{fits}"
        # /fefs/aswg/data/real/DL1/20200218/v0.4.3_v00/tailcut84/datacheck_dl1_LST-1.Run06269.0021.h5
        class_instance.DL1CheckSubrunDataset = (
            f"{outdir_dl1}{options.dl1_prod_id}/datacheck_{dl1_prefix}.Run{class_instance.args[0]}{h5}"
        )
        # /fefs/aswg/data/real/DL1/20210913/v0.7.5/tailcut84/datacheck_dl1_LST-1.Run06269.h5
        class_instance.DL1CheckHDF5File = (
            f"{outdir_dl1}{options.dl1_prod_id}/datacheck_{dl1_prefix}.Run{class_instance.ObservationRun}{h5}"
        )
        # /fefs/aswg/data/real/DL1/20210913/v0.7.5/tailcut84/datacheck_dl1_LST-1.Run06269.pdf
        class_instance.DL1CheckPDFFile = (
            f"{outdir_dl1}{options.dl1_prod_id}/datacheck_{dl1_prefix}.Run{class_instance.ObservationRun}.pdf"
        )

    if class_instance.__name__ == "dl1_to_dl2":
        # run_str       [0] 02006.0000
        # historyfile   [1] /fefs/aswg/data/real/running_analysis/20200218/v0.4.3_v00/sequence_LST1_02006.0000.txt

        class_instance.AnalysisConfigFileDL2 = configfileDL2
        class_instance.ObservationRun = class_instance.args[0].split(".")[0]
<<<<<<< HEAD
        class_instance.ObservationDate = re.findall(r"running_analysis/(\d{8})/", class_instance.args[1])[0]
        class_instance.SoftwareVersion = options.lstchain_version
        class_instance.session_name = class_instance.ObservationRun
        class_instance.ProcessingConfigFile = options.configfile

        class_instance.RFModelEnergyFile = str(Path(rf_models_directory) / "reg_energy.sav")
        class_instance.RFModelDispFile = str(Path(rf_models_directory) / "reg_disp_vector.sav")
        class_instance.RFModelGammanessFile = str(Path(rf_models_directory) / "cls_gh.sav")

        # /fefs/aswg/data/real/DL1/20200218/v0.4.3_v00/tailcut84/dl1_LST-1.Run02006.0001.h5
        running_analysis_dir = re.findall(r"(.*)sequence", class_instance.args[1])[0]
        outdir_dl1 = running_analysis_dir.replace("running_analysis", "DL1")
        class_instance.DL1SubrunDataset = (
            f"{outdir_dl1}{options.dl1_prod_id}/{dl1_prefix}.Run{class_instance.args[0]}{h5}"
=======
        class_instance.ObservationSubRun = class_instance.args[0].split(".")[1]
        class_instance.ObservationDate = nightdir
        class_instance.SoftwareVersion = options.lstchain_version
        class_instance.DL1ProdID = options.prod_id
        class_instance.DL2ProdID = options.dl2_prod_id
        class_instance.RFModelEnergyFile = str(
            Path(rf_models_directory) / "reg_energy.sav"
        )
        class_instance.RFModelDispFile = str(
            Path(rf_models_directory) / "reg_disp_vector.sav"
        )
        class_instance.RFModelGammanessFile = str(
            Path(rf_models_directory) / "cls_gh.sav"
        )
        # /fefs/aswg/data/real/DL1/20200218/v0.4.3_v00/dl1_LST-1.Run02006.0001.h5
        outdir_dl1 = Path(dl1_dir) / nightdir / options.prod_id
        # /fefs/aswg/data/real/DL2/20200218/v0.4.3_v00/dl2_LST-1.Run02006.0001.h5
        outdir_dl2 = Path(dl2_dir) / nightdir / options.dl2_prod_id
        class_instance.DL1SubrunDataset = (
            f"{outdir_dl1}{dl1_prefix}.Run{class_instance.args[0]}.h5"
        )
        class_instance.DL2SubrunDataset = (
            f"{outdir_dl2}/{dl2_prefix}.Run{class_instance.args[0]}.h5"
>>>>>>> cfd175d4
        )
        # /fefs/aswg/data/real/DL2/20200218/v0.4.3_v00/tailcut84/dl2_LST-1.Run02006.0001.h5
        outdir_dl2 = Path(options.directory) / options.dl2_prod_id
        class_instance.DL2SubrunDataset = f"{outdir_dl2}/{dl2_prefix}.Run{class_instance.args[0]}{h5}"
        # /fefs/aswg/data/real/DL2/20200218/v0.4.3_v00/tailcut84/dl2_LST-1.Run02006.h5
        class_instance.DL2MergedFile = f"{outdir_dl2}/{dl2_prefix}.Run{class_instance.ObservationRun}{h5}"

    return class_instance


def get_log_config():
    """Get logging configuration from an OSA config file."""

    # default config filename value
    config_file = Path(__file__).resolve().parent / ".." / ".." / options.configfile
    std_logger_file = Path(__file__).resolve().parent / "config" / "logger.yaml"

    # fetch config filename value from args
    in_config_arg = False
    for arg in sys.argv:
        if in_config_arg:
            config_file = arg
            in_config_arg = False
        if arg in ["-c", "--config"]:
            in_config_arg = True

    # parse configuration
    log_config = ""
    in_prov_section = False
    str_path_tests = str(Path(__file__).resolve().parent / "tests" / "prov.log")
    try:
        with open(config_file, "r") as f:
            for line in f.readlines():
                if "pytest" in sys.modules and in_prov_section:
                    line = re.sub(r"filename:(.*)$", f"filename: {str_path_tests}", line)
                if in_prov_section:
                    log_config += line
                if "[PROVENANCE]" in line:
                    in_prov_section = True
    except FileNotFoundError:
        log = logging.getLogger(__name__)
        log.warning(f"{config_file} not found, using {std_logger_file} instead.")

    # use default logger.yaml if no prov config info found
    if log_config == "":
        log_config = std_logger_file.read_text()

    return log_config


def store_conda_env_export():
    """Store file with `conda env export` output to log the packages versions used."""
    analysis_log_dir = Path(options.directory) / "log"
    analysis_log_dir.mkdir(parents=True, exist_ok=True)
    conda_env_file = analysis_log_dir / "conda_env.yml"
    subprocess.run(
        ["conda", "env", "export", "--file", str(conda_env_file)],
        check=True
    )<|MERGE_RESOLUTION|>--- conflicted
+++ resolved
@@ -29,20 +29,8 @@
     # 02006.0000
     # LST1
 
-<<<<<<< HEAD
-    configfileDL1 = cfg.get("LSTOSA", "CONFIGFILE")
+    configfileDL1 = cfg.get("lstchain", "dl1ab_config")
     configfileDL2 = cfg.get("LSTOSA", "DL2CONFIGFILE")
-    rawdir = cfg.get("LST1", "RAWDIR")
-    fits = cfg.get("LSTOSA", "FITSSUFFIX")
-    fz = cfg.get("LSTOSA", "COMPRESSEDSUFFIX")
-    h5 = cfg.get("LSTOSA", "H5SUFFIX")
-    r0_prefix = cfg.get("LSTOSA", "R0PREFIX")
-    dl1_prefix = cfg.get("LSTOSA", "DL1PREFIX")
-    dl2_prefix = cfg.get("LSTOSA", "DL2PREFIX")
-    rf_models_directory = cfg.get("LSTOSA", "RF-MODELS-DIR")
-    calib_dir = cfg.get("LST1", "CALIBDIR")
-=======
-    configfile = cfg.get("lstchain", "dl1ab_config")
     rawdir = cfg.get("LST1", "R0_DIR")
     r0_prefix = cfg.get("PATTERN", "R0PREFIX")
     dl1_prefix = cfg.get("PATTERN", "DL1PREFIX")
@@ -51,7 +39,7 @@
     calib_dir = cfg.get("LST1", "CALIB_DIR")
     dl1_dir = cfg.get("LST1", "DL1_DIR")
     dl2_dir = cfg.get("LST1", "DL2_DIR")
->>>>>>> cfd175d4
+
     nightdir = lstdate_to_dir(options.date)
 
     if class_instance.__name__ == "r0_to_dl1":
@@ -73,25 +61,16 @@
         pedestal_filename = os.path.basename(class_instance.args[1])
         timecalibration_filename = os.path.basename(class_instance.args[2])
         calibration_path = Path(calib_dir) / nightdir / options.calib_prod_id
-<<<<<<< HEAD
 
         # /fefs/aswg/data/real/R0/20200218/LST1.1.Run02006.0001.fits.fz
         class_instance.R0SubrunDataset = (
-            f"{rawdir}/{class_instance.ObservationDate}/{r0_prefix}.Run{class_instance.args[5]}{fits}{fz}"
+            f"{rawdir}/{class_instance.ObservationDate}/{r0_prefix}.Run{class_instance.args[5]}.fits.fz"
         )
 
         class_instance.CoefficientsCalibrationFile = str(calibration_path / calibration_filename)
-=======
-        class_instance.CoefficientsCalibrationFile = str(
-            calibration_path / calibration_filename
-        )
->>>>>>> cfd175d4
         class_instance.PedestalFile = str(calibration_path / pedestal_filename)
-        class_instance.TimeCalibrationFile = str(
-            calibration_path / timecalibration_filename
-        )
+        class_instance.TimeCalibrationFile = str(calibration_path / timecalibration_filename)
         class_instance.PointingFile = class_instance.args[3]
-<<<<<<< HEAD
         class_instance.RunSummaryFile = os.path.basename(class_instance.args[4])
 
         # /fefs/aswg/data/real/DL1/20200218/v0.4.3_v00/tailcut84/dl1_LST-1.Run02006.0001.h5
@@ -127,13 +106,9 @@
         # historyfile   [1] /fefs/aswg/data/real/running_analysis/20200218/v0.4.3_v00/sequence_LST1_02006.0000.txt
 
         class_instance.ObservationRun = class_instance.args[0].split(".")[0]
-        class_instance.ObservationDate = re.findall(r"running_analysis/(\d{8})/", class_instance.args[1])[0]
-        class_instance.SoftwareVersion = options.lstchain_version
-=======
-        class_instance.ObservationRun = class_instance.args[5].split(".")[0]
+        class_instance.ObservationDate = nightdir
+        class_instance.SoftwareVersion = options.lstchain_version        
         class_instance.ObservationSubRun = class_instance.args[5].split(".")[0]
-        class_instance.ObservationDate = nightdir
-        class_instance.SoftwareVersion = options.lstchain_version
         class_instance.ProdID = options.prod_id
         class_instance.CalibrationRun = re.findall(
             r"Run(\d{5}).", calibration_filename
@@ -150,7 +125,6 @@
                                          f"{class_instance.ObservationDate}/" \
                                          f"{r0_prefix}." \
                                          f"Run{class_instance.args[5]}.fits.fz"
->>>>>>> cfd175d4
         class_instance.session_name = class_instance.ObservationRun
         class_instance.ProcessingConfigFile = options.configfile
 
@@ -181,9 +155,9 @@
 
         class_instance.AnalysisConfigFileDL2 = configfileDL2
         class_instance.ObservationRun = class_instance.args[0].split(".")[0]
-<<<<<<< HEAD
-        class_instance.ObservationDate = re.findall(r"running_analysis/(\d{8})/", class_instance.args[1])[0]
+        class_instance.ObservationDate = nightdir
         class_instance.SoftwareVersion = options.lstchain_version
+
         class_instance.session_name = class_instance.ObservationRun
         class_instance.ProcessingConfigFile = options.configfile
 
@@ -193,37 +167,23 @@
 
         # /fefs/aswg/data/real/DL1/20200218/v0.4.3_v00/tailcut84/dl1_LST-1.Run02006.0001.h5
         running_analysis_dir = re.findall(r"(.*)sequence", class_instance.args[1])[0]
-        outdir_dl1 = running_analysis_dir.replace("running_analysis", "DL1")
-        class_instance.DL1SubrunDataset = (
-            f"{outdir_dl1}{options.dl1_prod_id}/{dl1_prefix}.Run{class_instance.args[0]}{h5}"
-=======
-        class_instance.ObservationSubRun = class_instance.args[0].split(".")[1]
-        class_instance.ObservationDate = nightdir
-        class_instance.SoftwareVersion = options.lstchain_version
+        
+        # /fefs/aswg/data/real/DL1/20200218/v0.4.3_v00/dl1_LST-1.Run02006.0001.h5
+        outdir_dl1 = Path(dl1_dir) / nightdir / options.prod_id
+        
+        class_instance.DL1SubrunDataset = (
+            f"{outdir_dl1}{dl1_prefix}.Run{class_instance.args[0]}.h5"
+        )
+        class_instance.DL2SubrunDataset = (
+            f"{outdir_dl2}/{dl2_prefix}.Run{class_instance.args[0]}.h5"
+
         class_instance.DL1ProdID = options.prod_id
         class_instance.DL2ProdID = options.dl2_prod_id
-        class_instance.RFModelEnergyFile = str(
-            Path(rf_models_directory) / "reg_energy.sav"
-        )
-        class_instance.RFModelDispFile = str(
-            Path(rf_models_directory) / "reg_disp_vector.sav"
-        )
-        class_instance.RFModelGammanessFile = str(
-            Path(rf_models_directory) / "cls_gh.sav"
-        )
-        # /fefs/aswg/data/real/DL1/20200218/v0.4.3_v00/dl1_LST-1.Run02006.0001.h5
-        outdir_dl1 = Path(dl1_dir) / nightdir / options.prod_id
+        
+        
         # /fefs/aswg/data/real/DL2/20200218/v0.4.3_v00/dl2_LST-1.Run02006.0001.h5
         outdir_dl2 = Path(dl2_dir) / nightdir / options.dl2_prod_id
-        class_instance.DL1SubrunDataset = (
-            f"{outdir_dl1}{dl1_prefix}.Run{class_instance.args[0]}.h5"
-        )
-        class_instance.DL2SubrunDataset = (
-            f"{outdir_dl2}/{dl2_prefix}.Run{class_instance.args[0]}.h5"
->>>>>>> cfd175d4
-        )
-        # /fefs/aswg/data/real/DL2/20200218/v0.4.3_v00/tailcut84/dl2_LST-1.Run02006.0001.h5
-        outdir_dl2 = Path(options.directory) / options.dl2_prod_id
+
         class_instance.DL2SubrunDataset = f"{outdir_dl2}/{dl2_prefix}.Run{class_instance.args[0]}{h5}"
         # /fefs/aswg/data/real/DL2/20200218/v0.4.3_v00/tailcut84/dl2_LST-1.Run02006.h5
         class_instance.DL2MergedFile = f"{outdir_dl2}/{dl2_prefix}.Run{class_instance.ObservationRun}{h5}"
