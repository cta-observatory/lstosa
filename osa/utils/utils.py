--- conflicted
+++ resolved
@@ -43,24 +43,14 @@
     tag = gettag()
     from os.path import join, exists
     from osa.configs.config import cfg
-<<<<<<< HEAD
-    #from lstchain.version import get_version
-=======
->>>>>>> b6dd25f4
 
     verbose(tag, f"Getting analysis path for tel_id {options.tel_id}")
     nightdir = lstdate_to_dir(options.date)
 
-<<<<<<< HEAD
-    #options.lstchain_version = 'v' + get_version()
-    #options.prod_id = options.lstchain_version + '_' + cfg.get('LST1', 'VERSION')
-    options.prod_id = cfg.get('LST1', 'VERSION')
-=======
     if not options.prod_id:
         from lstchain.version import get_version
         options.lstchain_version = 'v' + get_version()
         options.prod_id = options.lstchain_version + '_' + cfg.get('LST1', 'VERSION')
->>>>>>> b6dd25f4
 
     directory = join(
         cfg.get(options.tel_id, 'ANALYSISDIR'),
