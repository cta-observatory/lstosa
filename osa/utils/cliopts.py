"""Command line argument parser for lstosa scripts."""

import datetime
import logging
from argparse import ArgumentParser
from pathlib import Path

from osa.configs import options
from osa.configs.config import cfg
from osa.paths import analysis_path, DEFAULT_CFG
from osa.utils.logging import myLogger
from osa.utils.utils import (
    get_calib_prod_id,
    get_dl1_prod_id,
    get_dl2_prod_id,
    get_prod_id,
    is_defined,
    set_prod_ids,
    current_date
)

__all__ = [
    "closer_argparser",
    "closercliparsing",
    "copy_datacheck_parsing",
    "data_sequence_cli_parsing",
    "data_sequence_argparser",
    "provprocessparsing",
    "sequencer_argparser",
    "sequencer_cli_parsing",
    "set_default_date_if_needed",
    "simprocparsing",
    "sequencer_webmaker_argparser",
    "valid_date",
    "get_prod_id",
    "get_dl1_prod_id",
    "get_dl2_prod_id",
    "get_calib_prod_id",
    "calibration_pipeline_cliparsing",
    "calibration_pipeline_argparser",
    "autocloser_cli_parser",
    "common_parser"
]

log = myLogger(logging.getLogger(__name__))


def valid_date(string):
    """Check if the string is a valid date and return a datetime object."""
    return datetime.datetime.strptime(string, "%Y-%m-%d")


common_parser = ArgumentParser(add_help=False)
common_parser.add_argument(
    "-c",
    "--config",
    type=Path,
    default=DEFAULT_CFG,
    help="Use specific config file [default configs/sequencer.cfg]",
)
common_parser.add_argument(
    "-d",
    "--date",
    help="Date (YYYY-MM-DD) of the start of the night",
    type=valid_date,
)
common_parser.add_argument(
    "-s",
    "--simulate",
    action="store_true",
    default=False,
    help="Do not run, just simulate what would happen",
)
common_parser.add_argument(
    "-t",
    "--test",
    action="store_true",
    default=False,
    help="Avoid interaction with SLURM",
)
common_parser.add_argument(
    "-v",
    "--verbose",
    action="store_true",
    default=False,
    help="Activate debugging mode",
)
# TODO: add here the tel_id common option


def closer_argparser():
    parser = ArgumentParser(parents=[common_parser])

    parser.add_argument(
        "-y",
        "--yes",
        action="store_true",
        dest="noninteractive",
        default=False,
        help="assume yes to all questions",
    )
    parser.add_argument(
        "--seq",
        action="store",
        type=str,
        dest="seqtoclose",
        help="If you only want to close a certain sequence",
    )
    parser.add_argument(
        "--no-dl2",
        action="store_true",
        default=False,
        help="Do not produce DL2 files (default False)",
    )
    parser.add_argument("tel_id", choices=["ST", "LST1", "LST2"])

    return parser


def closercliparsing():
    # parse the command line
    opts = closer_argparser().parse_args()

    # set global variables
    set_common_globals(opts)
    options.seqtoclose = opts.seqtoclose
    options.no_dl2 = opts.no_dl2
    options.noninteractive = opts.noninteractive

    log.debug(f"the options are {opts}")

    # setting the default date and directory if needed
    options.date = set_default_date_if_needed()
    options.directory = analysis_path(options.tel_id)
    set_prod_ids()


def calibration_pipeline_argparser():
    """Command line parser for the calibration pipeline."""
    parser = ArgumentParser(parents=[common_parser])
    parser.add_argument(
        "--prod-id",
        action="store",
        type=str,
        dest="prod_id",
        help="Set the prod ID to define data directories",
    )
    parser.add_argument(
        "--drs4-pedestal-run",
        type=int,
        help="DRS4 pedestal run number"
    )
    parser.add_argument(
        "--pedcal-run",
        type=int,
        help="Calibration run number"
    )

    parser.add_argument("tel_id", choices=["LST1"])

    return parser


def calibration_pipeline_cliparsing():
    """
    Set the global variables and parse the command
    line arguments for the calibration pipeline
    """
    opts = calibration_pipeline_argparser().parse_args()

    # set global variables
    options.configfile = opts.config
    options.date = opts.date
    options.verbose = opts.verbose
    options.prod_id = opts.prod_id
    options.tel_id = opts.tel_id
    options.simulate = opts.simulate

    # setting the default date and directory if needed
    options.date = set_default_date_if_needed()
    options.directory = analysis_path(options.tel_id)
    if cfg.get("LST1", "CALIB_PROD_ID") is not None:
        options.calib_prod_id = get_calib_prod_id()
    else:
        options.calib_prod_id = options.prod_id
    return opts.drs4_pedestal_run, opts.pedcal_run


def data_sequence_argparser():
    parser = ArgumentParser(parents=[common_parser])

    parser.add_argument(
        "--prod-id",
        action="store",
        type=str,
        dest="prod_id",
        help="Set the prod ID to define data directories",
    )
    parser.add_argument(
        "--no-dl2",
        action="store_true",
        default=False,
        help="Do not produce DL2 files (default False)",
    )
    parser.add_argument(
        "--pedcal-file",
        type=Path,
        help="Path of the calibration file"
    )
    parser.add_argument(
        "--drs4-pedestal-file",
        type=Path,
        help="Path of the DRS4 pedestal file"
    )
    parser.add_argument(
        "--time-calib-file",
        type=Path,
        help="Path of the time calibration file"
    )
    parser.add_argument(
        "--systematic-correction-file",
        type=Path,
        help="Path of the systematic correction factor file"
    )
    parser.add_argument(
        "--drive-file",
        type=Path,
        help="Path of drive log file with pointing information"
    )
    parser.add_argument(
        "--run-summary",
        type=Path,
        help="Path of run summary file with time reference information",
    )
    parser.add_argument(
        "--pedestal-ids-file",
        type=Path,
        help="Path to a file containing the ids of the interleaved pedestal events",
    )
    parser.add_argument("run_number", help="Number of the run to be processed")
    parser.add_argument("tel_id", choices=["ST", "LST1", "LST2"])
    return parser


def data_sequence_cli_parsing():

    # parse the command line
    opts = data_sequence_argparser().parse_args()

    # set global variables
    options.configfile = opts.config.resolve()
    options.date = opts.date
    options.verbose = opts.verbose
    options.simulate = opts.simulate
    options.prod_id = opts.prod_id
    options.no_dl2 = opts.no_dl2
    options.tel_id = opts.tel_id

    log.debug(f"The options and arguments are {opts}")

    # setting the default date and directory if needed
    options.date = set_default_date_if_needed()
    options.directory = analysis_path(options.tel_id)

    set_prod_ids()

    return (
        opts.pedcal_file,
        opts.drs4_pedestal_file,
        opts.time_calib_file,
        opts.systematic_correction_file,
        opts.drive_file,
        opts.run_summary,
        opts.pedestal_ids_file,
        opts.run_number,
    )


def sequencer_argparser():
    """Argument parser for sequencer script."""
    parser = ArgumentParser(
        description="Build the jobs for each run and process them for a given date",
        parents=[common_parser]
    )
    parser.add_argument(
        "--no-submit",
        action="store_true",
        default=False,
        help="Produce job files but do not submit them",
    )
    parser.add_argument(
        "--no-calib",
        action="store_true",
        default=False,
        help="Skip calibration sequence. Run data sequences assuming "
             "calibration products already produced (default False)",
    )
    parser.add_argument(
        "--no-dl2",
        action="store_true",
        default=False,
        help="Do not produce DL2 files (default False)",
    )
    parser.add_argument(
        "tel_id",
        choices=["ST", "LST1", "LST2", "all"],
        help="telescope identifier LST1, LST2, ST or all.",
    )

    return parser


def sequencer_cli_parsing():
    # parse the command line
    opts = sequencer_argparser().parse_args()

    # set global variables
    set_common_globals(opts)
    options.no_submit = opts.no_submit
    options.no_calib = opts.no_calib
    options.no_dl2 = opts.no_dl2

    log.debug(f"the options are {opts}")

    set_prod_ids()

    # setting the default date and directory if needed
    options.date = set_default_date_if_needed()
    options.directory = analysis_path(options.tel_id)


def provprocess_argparser():
    parser = ArgumentParser()
    parser.add_argument(
        "-c",
        "--config",
        action="store",
        type=Path,
        default=DEFAULT_CFG,
        help="use specific config file [default configs/sequencer.cfg]",
    )
    parser.add_argument(
        "-f",
        "--filter",
        action="store",
        dest="filter",
        default="",
        help="filter by process granularity [calibration, r0_to_dl1 or dl1_to_dl2]",
    )
    parser.add_argument(
        "-q",
        action="store_true",
        dest="quit",
        help="use this flag to reset session and remove log file",
    )
    parser.add_argument(
        "drs4_pedestal_run_id",
<<<<<<< HEAD
        type=int,
=======
>>>>>>> cc0a9423
        help="Number of the drs4_pedestal used in the calibration"
    )
    parser.add_argument(
        "pedcal_run_id",
        type=int,
        help="Number of the used pedcal used in the calibration"
    )
    parser.add_argument(
        "run",
        type=int,
        help="Number of the run whose provenance is to be extracted"
    )
    parser.add_argument(
        "date",
        action="store",
        type=str,
        help="Observation starting date YYYYMMDD"
    )
    parser.add_argument("prod_id", action="store", type=str, help="Production ID")

    return parser


def provprocessparsing():

    # parse the command line
    opts = provprocess_argparser().parse_args()

    # checking arguments
    if opts.filter not in ["calibration", "r0_to_dl1", "dl1_to_dl2", ""]:
        log.error("incorrect value for --filter argument, type -h for help")

    # set global variables
    options.drs4_pedestal_run_id = opts.drs4_pedestal_run_id
    options.pedcal_run_id = opts.pedcal_run_id
    options.run = opts.run
    options.date = opts.date
    options.configfile = opts.config.resolve()
    options.filter = opts.filter
    options.quit = opts.quit
    set_prod_ids()


def simproc_argparser():
    parser = ArgumentParser()
    parser.add_argument(
        "-c",
        "--config",
        default="configs/sequencer.cfg",
        help="use specific config file [default configs/sequencer.cfg]",
    )
    parser.add_argument(
        "-p", action="store_true", dest="provenance", help="produce provenance files"
    )
    parser.add_argument(
        "--force",
        action="store_true",
        dest="force",
        help="force overwrite provenance files",
    )
    parser.add_argument(
        "--append",
        action="store_true",
        dest="append",
        help="append provenance capture to existing prov.log file",
    )
    # parser.add_argument(
    #     "-d",
    #     "--date",
    #     action="store",
    #     type=str,
    #     dest="date",
    #     help="observation ending date YYYY-MM-DD [default today]",
    # )
    # parser.add_argument("tel_id", choices=["ST", "LST1", "LST2"])

    return parser


def simprocparsing():
    opts = simproc_argparser().parse_args()

    # set global variables
    options.prod_id = get_prod_id()
    options.configfile = opts.config
    options.provenance = opts.provenance
    options.force = opts.force
    options.append = opts.append


def copy_datacheck_argparser():
    parser = ArgumentParser(parents=[common_parser])
    parser.add_argument("tel_id", choices=["ST", "LST1", "LST2"])
    return parser


def copy_datacheck_parsing():

    # parse the command line
    opts = copy_datacheck_argparser().parse_args()

    # set global variables
    options.date = opts.date
    options.tel_id = opts.tel_id
    options.configfile = opts.config
    options.date = set_default_date_if_needed()
    options.directory = analysis_path(options.tel_id)
    options.prod_id = get_prod_id()

    if cfg.get("LST1", "DL1_PROD_ID") is not None:
        options.dl1_prod_id = get_dl1_prod_id()
    else:
        options.dl1_prod_id = options.prod_id


def sequencer_webmaker_argparser():
    parser = ArgumentParser(
        description="Script to make an xhtml from LSTOSA sequencer output",
        parents=[common_parser]
    )
    options.tel_id = "LST1"
    options.prod_id = get_prod_id()

    return parser


def set_default_date_if_needed():
    """Check if the date is set, if not set it to yesterday."""
    if is_defined(options.date):
        return options.date

    return current_date()


def set_common_globals(opts):
    """Define common global variables using options module."""
    options.configfile = opts.config.resolve()
    options.date = opts.date
    options.simulate = opts.simulate
    options.test = opts.test
    options.verbose = opts.verbose
    options.tel_id = opts.tel_id


def autocloser_cli_parser():
    """Define the command line parser for the autocloser."""
    parser = ArgumentParser(
        description="Automatic job completion check and sequence closer.",
        parents=[common_parser]
    )
    parser.add_argument(
        "--ignore-cronlock", action="store_true", help='Ignore "cron.lock"'
    )
    parser.add_argument(
        "-f",
        "--force",
        action="store_true",
        help="Force the autocloser to close the day"
    )
    parser.add_argument(
        "--no-dl2",
        action="store_true",
        default=False,
        help="Disregard the production of DL2 files",
    )
    parser.add_argument(
        "-r", "--runwise", action="store_true", help="Close the day run-wise."
    )
    parser.add_argument(
        "-l", "--log", type=Path, default=None, help="Write log to a file."
    )
    parser.add_argument("tel_id", type=str, choices=["LST1"])
    return parser<|MERGE_RESOLUTION|>--- conflicted
+++ resolved
@@ -355,10 +355,7 @@
     )
     parser.add_argument(
         "drs4_pedestal_run_id",
-<<<<<<< HEAD
         type=int,
-=======
->>>>>>> cc0a9423
         help="Number of the drs4_pedestal used in the calibration"
     )
     parser.add_argument(
