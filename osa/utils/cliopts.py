--- conflicted
+++ resolved
@@ -1,10 +1,5 @@
 from argparse import ArgumentParser
 from optparse import OptionParser  # from version 2.3 to 2.7
-<<<<<<< HEAD
-
-from . import options
-from . import standardhandle
-=======
 from os.path import abspath, basename, dirname, join
 
 from osa.configs.config import cfg
@@ -12,39 +7,10 @@
 from . import options
 from .standardhandle import error, gettag, verbose
 from .utils import getcurrentdate2, getnightdirectory, is_defined
->>>>>>> 0727a11d
 
 
 def closer_argparser():
     parser = ArgumentParser()
-<<<<<<< HEAD
-    parser.add_argument("-c", "--config", action="store", dest="configfile", default=None,
-                        help="use specific config file [default cfg/sequencer.cfg]")
-    parser.add_argument("-d", "--date", action="store", type=str, dest="date",
-                        help="observation ending date YYYY_MM_DD [default today]")
-    parser.add_argument("-n", "--usenightsummary", action="store_true", dest="nightsum", default=False,
-                        help="rely on existing nightsumary file")
-    parser.add_argument("-o", "--outputdir", action="store", type=str, dest="directory",
-                        help="analysis output directory")
-    parser.add_argument("-r", "--reason", action="store", type=str, dest="reason",
-                        choices=['moon', 'weather', 'other'],
-                        help="reason for closing without data: (moon, weather, other)")
-    parser.add_argument("-s", "--simulate", action="store_true", dest="simulate", default=False,
-                        help="do not run, just show what would happen")
-    parser.add_argument("-y", "--yes", action="store_true", dest="noninteractive", default=False,
-                        help="assume yes to all questions")
-    parser.add_argument("-v", "--verbose", action="store_true", dest="verbose", default=False,
-                        help="make lots of noise for debugging")
-    parser.add_argument("-w", "--warnings", action="store_true", dest="warning", default=False,
-                        help="show useful warnings")
-    parser.add_argument("--stderr", action="store", type=str, dest="stderr",
-                        help="file for standard error")
-    parser.add_argument("--stdout", action="store", type=str, dest="stdout",
-                        help="file for standard output")
-    parser.add_argument("--seq", action="store", type=str, dest="seqtoclose",
-                        help="If you only want to close a certain sequence")
-    parser.add_argument('tel_id', choices=['ST', 'LST1', 'LST2'])
-=======
     parser.add_argument("-c", "--config", action="store", dest="configfile", default=None, help="use specific config file [default cfg/sequencer.cfg]")
     parser.add_argument("-d", "--date", action="store", type=str, dest="date", help="observation ending date YYYY_MM_DD [default today]")
     parser.add_argument("-n", "--usenightsummary", action="store_true", dest="nightsum", default=False, help="rely on existing nightsumary file")
@@ -59,7 +25,6 @@
     parser.add_argument("--seq", action="store", type=str, dest="seqtoclose", help="If you only want to close a certain sequence")
     parser.add_argument("tel_id", choices=["ST", "LST1", "LST2"])
 
->>>>>>> 0727a11d
     return parser
 
 
@@ -97,29 +62,6 @@
 
 
 def pedestalsequencecliparsing(command):
-<<<<<<< HEAD
-    tag = standardhandle.gettag()
-    message = "usage: %prog [-vw] [-c CONFIGFILE] [-d DATE] [-o OUTPUTDIR] [-z] <PED_RUN_ID>  <TEL_ID>"
-    parser = OptionParser(usage=message)
-    parser.add_option("-c", "--config", action="store", dest="configfile", default=None,
-                      help="use specific config file [default cfg/sequencer.cfg]")
-    parser.add_option("-d", "--date", action="store", type="string", dest="date",
-                      help="observation ending date YYYY_MM_DD [default today]")
-    parser.add_option("-o", "--outputdir", action="store", type="string", dest="directory",
-                      help="write files to output directory")
-    parser.add_option("-v", "--verbose", action="store_true", dest="verbose", default=False,
-                      help="make lots of noise for debugging")
-    parser.add_option("-w", "--warnings", action="store_true", dest="warning", default=False,
-                      help="show useful warnings")
-    parser.add_option("-z", "--rawzip", action="store_true", dest="compressed", default=False,
-                      help="Use input as compressed raw.gz files")
-    parser.add_option("--stderr", action="store", type="string", dest="stderr",
-                      help="file for standard error")
-    parser.add_option("--stdout", action="store", type="string", dest="stdout",
-                      help="file for standard output")
-
-    # Parse the command line
-=======
     tag = gettag()
     message = "usage: %prog [-vw] [-c CONFIGFILE] [-d DATE] [-o OUTPUTDIR] [-z] <PED_RUN_ID> <TEL_ID>"
     parser = OptionParser(usage=message)
@@ -133,7 +75,6 @@
     parser.add_option("--stdout", action="store", type="string", dest="stdout", help="file for standard output")
 
     # parse the command line
->>>>>>> 0727a11d
     (opts, args) = parser.parse_args()
 
     # set global variables
@@ -152,19 +93,11 @@
 
     # mapping the telescope argument to an option parameter (it might become an option in the future)
     if len(args) != 2:
-<<<<<<< HEAD
-        standardhandle.error(tag, "incorrect number of arguments, type -h for help", 2)
-    elif args[1] == 'ST':
-        standardhandle.error(tag, "not yet ready for telescope {0}".format(options.tel_id), 2)
-    elif args[1] != 'LST1' and args[1] != 'LST2':
-        standardhandle.error(tag, "wrong telescope id, use 'LST1', 'LST2' or 'ST'", 2)
-=======
         error(tag, "incorrect number of arguments, type -h for help", 2)
     elif args[1] == "ST":
         error(tag, f"not yet ready for telescope ST", 2)
     elif args[1] != "LST1" and args[1] != "LST2":
         error(tag, "wrong telescope id, use 'LST1', 'LST2' or 'ST'", 2)
->>>>>>> 0727a11d
 
     options.tel_id = args[1]
 
@@ -175,32 +108,6 @@
 
 
 def calibrationsequencecliparsing(command):
-<<<<<<< HEAD
-    tag = standardhandle.gettag()
-    message = "usage: %prog [-vw] [-c CONFIGFILE] [-d DATE] [-o OUTPUTDIR] [-z] <prod-id> " \
-              "<pedoutfile> <caloutfile> <CAL_RUN_ID> <PED_RUN_ID>  <TEL_ID>"
-    parser = OptionParser(usage=message)
-    parser.add_option("-c", "--config", action="store", dest="configfile", default=None,
-                      help="use specific config file [default cfg/sequencer.cfg]")
-    parser.add_option("-d", "--date", action="store", type="string", dest="date",
-                      help="observation ending date YYYY_MM_DD [default today]")
-    parser.add_option("-o", "--outputdir", action="store", type="string", dest="directory",
-                      help="write files to output directory")
-    parser.add_option("-v", "--verbose", action="store_true", dest="verbose", default=False,
-                      help="make lots of noise for debugging")
-    parser.add_option("-w", "--warnings", action="store_true", dest="warning", default=False,
-                      help="show useful warnings")
-    parser.add_option("-z", "--rawzip", action="store_true", dest="compressed", default=False,
-                      help="Use input as compressed raw.gz files")
-    parser.add_option("--stderr", action="store", type="string", dest="stderr",
-                      help="file for standard error")
-    parser.add_option("--stdout", action="store", type="string", dest="stdout",
-                      help="file for standard output")
-    parser.add_option("--prod-id", action="store", type=str, dest="prod_id",
-                      help="Set the prod ID variable which defines data directories")
-
-    # Parse the command line
-=======
     tag = gettag()
     message = "usage: %prog [-vw] [-c CONFIGFILE] [-d DATE] [-o OUTPUTDIR] [-z] <pedoutfile> <caloutfile> <CAL_RUN_ID> <PED_RUN_ID>  <TEL_ID>"
     parser = OptionParser(usage=message)
@@ -214,19 +121,17 @@
     parser.add_option("--stdout", action="store", type="string", dest="stdout", help="file for standard output")
 
     # parse the command line
->>>>>>> 0727a11d
-    (opts, args) = parser.parse_args()
-
-    # set global variables
-    options.configfile = opts.configfile
-    options.stderr = opts.stderr
-    options.stdout = opts.stdout
-    options.date = opts.date
-    options.directory = opts.directory
-    options.verbose = opts.verbose
-    options.warning = opts.warning
-    options.compressed = opts.compressed
-    options.prod_id = opts.prod_id
+    (opts, args) = parser.parse_args()
+
+    # set global variables
+    options.configfile = opts.configfile
+    options.stderr = opts.stderr
+    options.stdout = opts.stdout
+    options.date = opts.date
+    options.directory = opts.directory
+    options.verbose = opts.verbose
+    options.warning = opts.warning
+    options.compressed = opts.compressed
 
     # the standardhandle has to be declared here, since verbose and warnings are options from the cli
     verbose(tag, f"the options are {opts}")
@@ -234,19 +139,11 @@
 
     # mapping the telescope argument to an option parameter (it might become an option in the future)
     if len(args) != 5:
-<<<<<<< HEAD
-        standardhandle.error(tag, "incorrect number of arguments, type -h for help", 2)
-    elif args[4] == 'ST':
-        standardhandle.error(tag, "not yet ready for telescope {0}".format(options.tel_id), 2)
-    elif args[4] != 'LST1' and args[4] != 'LST2':
-        standardhandle.error(tag, "wrong telescope id, use 'LST1', 'LST2' or 'ST'", 2)
-=======
         error(tag, "incorrect number of arguments, type -h for help", 2)
     elif args[4] == "ST":
         error(tag, f"not yet ready for telescope ST", 2)
     elif args[4] != "LST1" and args[4] != "LST2":
         error(tag, "wrong telescope id, use 'LST1', 'LST2' or 'ST'", 2)
->>>>>>> 0727a11d
 
     options.tel_id = args[4]
 
@@ -259,36 +156,6 @@
 
 
 def datasequencecliparsing(command):
-<<<<<<< HEAD
-    tag = standardhandle.gettag()
-    message = "usage: %prog  [-vw] [--stderr=FILE] [--stdout=FILE] [-c CONFIGFILE] " \
-              "[-d DATE] [-o OUTPUTDIR] [-z] <prod-id> <calibrationfile> <pedestalfile> " \
-              "<drivefile> <timecalibration> <ucts_t0_dragon> <dragon_counter0> " \
-              "<ucts_t0_tib> <tib_counter> <RUN> <TEL_ID>"
-    parser = OptionParser(usage=message)
-    parser.add_option("-c", "--config", action="store", dest="configfile", default=None,
-                      help="use specific config file [default cfg/sequencer.cfg]")
-    parser.add_option("-d", "--date", action="store", type="string", dest="date",
-                      help="observation ending date YYYY_MM_DD [default today]")
-    parser.add_option("-o", "--outputdir", action="store", type="string", dest="directory",
-                      help="analysis output directory")
-    parser.add_option("-v", "--verbose", action="store_true", dest="verbose", default=False,
-                      help="make lots of noise for debugging")
-    parser.add_option("-w", "--warnings", action="store_true", dest="warning", default=False,
-                      help="show useful warnings")
-    parser.add_option("-z", "--rawzip", action="store_true", dest="compressed", default=False,
-                      help="Use input as compressed raw.gz files")
-    parser.add_option("--stderr", action="store", type="string", dest="stderr",
-                      help="file for standard error")
-    parser.add_option("--stdout", action="store", type="string", dest="stdout",
-                      help="file for standard output")
-    parser.add_option("-s", "--simulate", action="store_true", dest="simulate", default=False,
-                      help="do not submit sequences as jobs")
-    parser.add_option("--prod-id", action="store", type=str, dest="prod_id",
-                      help="Set the prod ID variable which defines data directories")
-
-    # Parse the command line
-=======
     tag = gettag()
     message = "usage: %prog  [-vw] [--stderr=FILE] [--stdout=FILE] [-c CONFIGFILE] [-d DATE] [-o OUTPUTDIR] [-z] \
     <calibrationfile> <pedestalfile> <drivefile> <timecalibration> <ucts_t0_dragon> <dragon_counter0> <ucts_t0_tib> <tib_counter> <RUN> <TEL_ID>"
@@ -305,7 +172,6 @@
     parser.add_option("--prod_id", action="store", type=str, dest="prod_id", help="Set the prod_id variable which defines data directories")
 
     # parse the command line
->>>>>>> 0727a11d
     (opts, args) = parser.parse_args()
 
     # set global variables
@@ -326,14 +192,6 @@
 
     # checking arguments
     if len(args) != 10:
-<<<<<<< HEAD
-        standardhandle.error(tag, "incorrect number of arguments, type -h for help", 2)
-    # Mapping the telescope argument to an option parameter (it might become an option in the future)
-    elif args[9] == 'ST':
-        standardhandle.error(tag, "not yet ready for telescope {0}".format(options.tel_id), 2)
-    elif args[9] != 'LST1' and args[9] != 'LST2':
-        standardhandle.error(tag, "wrong telescope id, use 'LST1', 'LST2' or 'ST'", 2)
-=======
         error(tag, "incorrect number of arguments, type -h for help", 2)
 
     # mapping the telescope argument to an option parameter (it might become an option in the future)
@@ -341,7 +199,6 @@
         error(tag, f"not yet ready for telescope ST", 2)
     elif args[9] != "LST1" and args[9] != "LST2":
         error(tag, "wrong telescope id, use 'LST1', 'LST2' or 'ST'", 2)
->>>>>>> 0727a11d
     options.tel_id = args[9]
 
     # setting the default date and directory if needed
@@ -356,26 +213,6 @@
     tag = gettag()
     message = "usage: %prog  [-vw] [--stderr=FILE] [--stdout=FILE] [-c CONFIGFILE] [-d DATE] [-o OUTPUTDIR] [-z] <RUN>"
     parser = OptionParser(usage=message)
-<<<<<<< HEAD
-    parser.add_option("-c", "--config", action="store", dest="configfile", default=None,
-                      help="use specific config file [default cfg/sequencer.cfg]")
-    parser.add_option("-d", "--date", action="store", type="string", dest="date",
-                      help="observation ending date YYYY_MM_DD [default today]")
-    parser.add_option("-o", "--outputdir", action="store", type="string", dest="directory",
-                      help="analysis output directory")
-    parser.add_option("-v", "--verbose", action="store_true", dest="verbose", default=False,
-                      help="make lots of noise for debugging")
-    parser.add_option("-w", "--warnings", action="store_true", dest="warning", default=False,
-                      help="show useful warnings")
-    parser.add_option("-z", "--rawzip", action="store_true", dest="compressed", default=False,
-                      help="Use input as compressed raw.gz files")
-    parser.add_option("--stderr", action="store", type="string", dest="stderr",
-                      help="file for standard error")
-    parser.add_option("--stdout", action="store", type="string", dest="stdout",
-                      help="file for standard output")
-
-    # Parse the command line
-=======
     parser.add_option("-c", "--config", action="store", dest="configfile", default=None, help="use specific config file [default cfg/sequencer.cfg]")
     parser.add_option("-d", "--date", action="store", type="string", dest="date", help="observation ending date YYYY_MM_DD [default today]")
     parser.add_option("-o", "--outputdir", action="store", type="string", dest="directory", help="analysis output directory")
@@ -386,7 +223,6 @@
     parser.add_option("--stdout", action="store", type="string", dest="stdout", help="file for standard output")
 
     # parse the command line
->>>>>>> 0727a11d
     (opts, args) = parser.parse_args()
 
     # set global variables
@@ -420,35 +256,6 @@
 
 def sequencer_argparser():
     parser = ArgumentParser()
-<<<<<<< HEAD
-    """ Options which define variables """
-    parser.add_argument("-c", "--config", action="store", dest="configfile", default=None,
-                        help="use specific config file [default cfg/sequencer.cfg]")
-    parser.add_argument("-d", "--date", action="store", type=str, dest="date",
-                        help="observation ending date YYYY_MM_DD [default today]")
-    parser.add_argument("-m", "--mode", action="store", type=str, dest="mode", choices=['P', 'S', 'T'],
-                        help="mode to run dependant sequences:\n P=parallel [default],"
-                             "S=Sequential, T=temperature-aware")
-    """ Boolean options """
-    parser.add_argument("-n", "--usenightsummary", action="store_true", dest="nightsum", default=False,
-                        help="rely on existing nightsumary file")
-    parser.add_argument("-o", "--outputdir", action="store", type=str, dest="directory",
-                        help="analysis output directory")
-    parser.add_argument("-s", "--simulate", action="store_true", dest="simulate", default=False,
-                        help="do not submit sequences as jobs")
-    parser.add_argument("-v", "--verbose", action="store_true", dest="verbose", default=False,
-                        help="make lots of noise for debugging")
-    parser.add_argument("-w", "--warnings", action="store_true", dest="warning", default=False,
-                        help="show useful warnings")
-    parser.add_argument("-z", "--rawzip", action="store_true", dest="compressed", default=False,
-                        help="Use input as compressed raw.gz files, compulsory if using -n and raw.gz files")
-    parser.add_argument("--stderr", action="store", type=str, dest="stderr",
-                        help="file for standard error")
-    parser.add_argument("--stdout", action="store", type=str, dest="stdout",
-                        help="file for standard output")
-    parser.add_argument('tel_id', choices=['ST', 'LST1', 'LST2', 'all'],
-                        help="telescope identifier LST1, LST2, ST or all.")
-=======
     # options which define variables
     parser.add_argument("-c", "--config", action="store", dest="configfile", default=None, help="use specific config file [default cfg/sequencer.cfg]")
     parser.add_argument("-d", "--date", action="store", type=str, dest="date", help="observation ending date YYYY_MM_DD [default today]")
@@ -464,7 +271,6 @@
     parser.add_argument("--stdout", action="store", type=str, dest="stdout", help="file for standard output")
     parser.add_argument("tel_id", choices=["ST", "LST1", "LST2", "all"], help="telescope identifier LST1, LST2, ST or all.")
 
->>>>>>> 0727a11d
     return parser
 
 
@@ -504,28 +310,6 @@
     tag = gettag()
     message = "usage: %prog [-syvw] [--stderr=FILE] [--stdout=FILE] [-c CONFIGFILE] [-t] TEL_ID"
     parser = OptionParser(usage=message)
-<<<<<<< HEAD
-    # Options which define variables
-    parser = OptionParser(usage=message)
-    parser.add_option("-c", "--config", action="store", dest="configfile", default=None,
-                      help="use specific config file [default cfg/sequencer.cfg]")
-    parser.add_option("-t", "--telescope", action="store", type="choice", dest="tel_id",
-                      choices=['LST1', 'LST2', 'ST'], help="telescope identifier LST1, LST2 or ST [default all]")
-    parser.add_option("-s", "--simulate", action="store_true", dest="simulate", default=False,
-                      help="do not run, just show what would happen")
-    parser.add_option("-y", "--yes", action="store_true", dest="noninteractive", default=False,
-                      help="assume yes to all questions")
-    parser.add_option("-v", "--verbose", action="store_true", dest="verbose", default=False,
-                      help="make lots of noise for debugging")
-    parser.add_option("-w", "--warnings", action="store_true", dest="warning", default=False,
-                      help="show useful warnings")
-    parser.add_option("--stderr", action="store", type="string", dest="stderr",
-                      help="file for standard error")
-    parser.add_option("--stdout", action="store", type="string", dest="stdout",
-                      help="file for standard output")
-
-    # Parse the command line
-=======
     # options which define variables
     parser.add_option("-c", "--config", action="store", dest="configfile", default=None, help="use specific config file [default cfg/sequencer.cfg]")
     parser.add_option("-t", "--telescope", action="store", type="choice", dest="tel_id", choices=["LST1", "LST2", "ST"], help="telescope identifier LST1, LST2 or ST [default all]")
@@ -537,7 +321,6 @@
     parser.add_option("--stdout", action="store", type="string", dest="stdout", help="file for standard output")
 
     # parse the command line
->>>>>>> 0727a11d
     (opts, args) = parser.parse_args()
 
     # set global variables
@@ -558,13 +341,8 @@
     if len(args) > 1:
         error(tag, "incorrect number of arguments, type -h for help", 2)
     elif len(args) == 1:
-<<<<<<< HEAD
-        if args[0] != 'LST1' and args[0] != 'LST2' and args[0] != 'ST':
-            standardhandle.error(tag, "wrong telescope id, use 'LST1', 'LST2' or 'ST'", 2)
-=======
         if args[0] != "LST1" and args[0] != "LST2" and args[0] != "ST":
             error(tag, "wrong telescope id, use 'LST1', 'LST2' or 'ST'", 2)
->>>>>>> 0727a11d
         options.tel_id = args[0]
 
     # setting the default directory if needed
@@ -577,26 +355,6 @@
     tag = gettag()
     message = "usage: %prog [-vw] [--stderr=FILE] [--stdout=FILE] [-c CONFIGFILE] [-d DATE] [-z] <TEL_ID>"
     parser = OptionParser(usage=message)
-<<<<<<< HEAD
-    parser.add_option("-c", "--config", action="store", dest="configfile", default=None,
-                      help="use specific config file [default rawcopy.cfg]")
-    parser.add_option("-d", "--date", action="store", type="string", dest="date",
-                      help="observation ending date YYYY_MM_DD [default today]")
-    parser.add_option("--nocheck", action="store_true", dest="nocheck", default=False,
-                      help="Skip checking if the daily activity is set over")
-    parser.add_option("-v", "--verbose", action="store_true", dest="verbose", default=False,
-                      help="make lots of noise for debugging")
-    parser.add_option("-w", "--warnings", action="store_true", dest="warning", default=False,
-                      help="show useful warnings")
-    parser.add_option("-z", "--rawzip", action="store_true", dest="compressed", default=False,
-                      help="compress output into raw.gz files")
-    parser.add_option("--stderr", action="store", type="string", dest="stderr",
-                      help="file for standard error")
-    parser.add_option("--stdout", action="store", type="string", dest="stdout",
-                      help="file for standard output")
-
-    # Parse the command line
-=======
     parser.add_option("-c", "--config", action="store", dest="configfile", default=None, help="use specific config file [default rawcopy.cfg]")
     parser.add_option("-d", "--date", action="store", type="string", dest="date", help="observation ending date YYYY_MM_DD [default today]")
     parser.add_option("--nocheck", action="store_true", dest="nocheck", default=False, help="Skip checking if the daily activity is set over")
@@ -607,7 +365,6 @@
     parser.add_option("--stdout", action="store", type="string", dest="stdout", help="file for standard output")
 
     # parse the command line
->>>>>>> 0727a11d
     (opts, args) = parser.parse_args()
 
     # set global variables
@@ -626,19 +383,11 @@
 
     # mapping the telescope argument to an option parameter (it might become an option in the future)
     if len(args) != 1:
-<<<<<<< HEAD
-        standardhandle.error(tag, "incorrect number of arguments, type -h for help", 2)
-    elif args[0] == 'ST':
-        standardhandle.error(tag, "not yet ready for telescope {0}".format(options.tel_id), 2)
-    elif args[0] != 'LST1' and args[0] != 'LST2':
-        standardhandle.error(tag, "wrong telescope id, use 'LST1', 'LST2' or 'ST'", 2)
-=======
         error(tag, "incorrect number of arguments, type -h for help", 2)
     elif args[0] == "ST":
         error(tag, f"not yet ready for telescope ST", 2)
     elif args[0] != "LST1" and args[0] != "LST2":
         error(tag, "wrong telescope id, use 'LST1', 'LST2' or 'ST'", 2)
->>>>>>> 0727a11d
     options.tel_id = args[0]
 
     # setting the default date and directory if needed
@@ -674,10 +423,6 @@
     options.quit = opts.quit
 
 
-<<<<<<< HEAD
-
-=======
->>>>>>> 0727a11d
 def simprocparsing():
     tag = gettag()
     message = (
@@ -711,21 +456,11 @@
     options.append = opts.append
 
 
-<<<<<<< HEAD
-
-=======
->>>>>>> 0727a11d
 def set_default_date_if_needed():
     if is_defined(options.date):
         return options.date
     else:
-<<<<<<< HEAD
-        from .utils import getcurrentdate2
-        from osa.configs.config import cfg
-        return getcurrentdate2(cfg.get('LST', 'DATESEPARATOR'))
-=======
         return getcurrentdate2(cfg.get("LST", "DATESEPARATOR"))
->>>>>>> 0727a11d
 
 
 def set_default_directory_if_needed():
@@ -736,21 +471,12 @@
 
 
 def set_default_configfile_if_needed(command):
-<<<<<<< HEAD
-    """The default config will be the name of the program, with suffix .cfg
-    and present in the cfg subdir."""
-    tag = standardhandle.gettag()
-
-    from os.path import abspath, dirname, basename, join
-    standardhandle.verbose(tag, "Command is {0}".format(command))
-=======
     tag = gettag()
 
     # the default config will be the name of the program, with suffix .cfg
     # and present in the cfg subdir, trivial, isn't it?
 
     verbose(tag, f"Command is {command}")
->>>>>>> 0727a11d
     if not options.configfile:
         command_dirname = dirname(abspath(command))
         command_basename = basename(command)
