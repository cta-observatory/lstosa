"""Functions to handle the interaction with the job scheduler."""

import datetime
import logging
import shutil
import subprocess as sp
import time
import os
from io import StringIO
from pathlib import Path
from textwrap import dedent
from typing import List, Iterable, Optional

import matplotlib.pyplot as plt
import pandas as pd

from osa.configs import options
from osa.configs.config import cfg
from osa.paths import (
    pedestal_ids_file_exists,
    get_drive_file,
    get_summary_file,
    get_pedestal_ids_file,
)
from osa.report import history
from osa.utils.iofile import write_to_file
from osa.utils.logging import myLogger
from osa.utils.utils import date_to_dir, time_to_seconds, stringify, date_to_iso

log = myLogger(logging.getLogger(__name__))

__all__ = [
    "run_program_with_history_logging",
    "are_all_jobs_correctly_finished",
    "historylevel",
    "prepare_jobs",
    "sequence_filenames",
    "set_queue_values",
    "job_header_template",
    "plot_job_statistics",
    "scheduler_env_variables",
    "set_cache_dirs",
    "submit_jobs",
    "check_history_level",
    "get_sacct_output",
    "get_squeue_output",
    "filter_jobs",
    "run_sacct",
    "run_squeue",
    "calibration_sequence_job_template",
    "data_sequence_job_template",
    "save_job_information",
]

TAB = "\t".expandtabs(4)
FORMAT_SLURM = [
    "JobID",
    "JobName",
    "CPUTime",
    "CPUTimeRAW",
    "Elapsed",
    "TotalCPU",
    "MaxRSS",
    "State",
    "ExitCode",
]

PYTHON_IMPORTS = dedent(
    """\

    import os
    import subprocess
    import sys
    import tempfile

    """
)


def are_all_jobs_correctly_finished(sequence_list):
    """
    Check if all jobs are correctly finished by looking
    at the history file.

    Parameters
    ----------
    sequence_list: list
        List of sequence objects

    Returns
    -------
    flag: bool
    """
    # FIXME: check based on sequence.jobid exit status
    flag = True
    analysis_directory = Path(options.directory)
    for sequence in sequence_list:
        history_files_list = analysis_directory.rglob(f"*{sequence.seq}*.history")
        for history_file in history_files_list:
            # TODO: s.history should be SubRunObj attribute not RunObj
            # s.history only working for CALIBRATION sequence (run-wise), since it is
            # looking for .../sequence_LST1_04180.history files
            # we need to check all the subrun wise history files
            # .../sequence_LST1_04180.XXXX.history
            out, _ = historylevel(history_file, sequence.type)
            if out == 0:
                log.debug(f"Job {sequence.seq} ({sequence.type}) correctly finished")
                continue
            elif out == 1 and options.no_dl2:
                log.debug(
                    f"Job {sequence.seq} ({sequence.type}) correctly "
                    f"finished up to DL1ab, but --no-dl2 option selected"
                )
                continue
            else:
                log.warning(
                    f"Job {sequence.seq} (run {sequence.run}) not "
                    f"correctly finished [level {out}]"
                )
                flag = False
    return flag


def check_history_level(history_file: Path, program_levels: dict):
    """
    Check the history of the calibration sequence.

    Parameters
    ----------
    history_file: pathlib.Path
        Path to the history file
    program_levels: dict
        Dictionary with the program name and the level of the program

    Returns
    -------
    level: int
        Level of the history file
    exit_status: int
        Exit status pf the program according to the history file
    """

    # Check the program exit_status (last string of the line), if it is 0, go
    # to the next level and check the next program. If exit_status is not 0, return the
    # actual level and the exit status. Stop the iteration when reaching the level 0.
    with open(history_file, "r") as file:
        for line in file:
            program = line.split()[1]
            exit_status = int(line.split()[-1])
            if program in program_levels and exit_status != 0:
                level = program_levels[program]
                return level, exit_status
            if program in program_levels and exit_status == 0:
                level = program_levels[program]
                continue

        return level, exit_status


def historylevel(history_file: Path, data_type: str):
    """
    Returns the level from which the analysis should begin and
    the rc of the last executable given a certain history file.

    Notes
    -----
    Workflow for PEDCALIB sequences:
     - Creation of DRS4 pedestal file, level 2->1
     - Creation of charge calibration file, level 1->0
     - Sequence completed when reaching level 0

    Workflow for DATA sequences:
     - R0->DL1, level 4->3
     - DL1->DL1AB, level 3->2
     - DATACHECK, level 2->1
     - DL1->DL2, level 1->0
     - Sequence completed when reaching level 0

    Parameters
    ----------
    history_file: pathlib.Path
    data_type: str
        Type of the sequence, either 'DATA' or 'PEDCALIB'

    Returns
    -------
    level : int
    exit_status : int
    """

    # TODO: Create a dict with the program exit status and prod id to take
    #  into account not only the last history line but also the others.

    if data_type == "DATA":
        level = 4
    elif data_type == "PEDCALIB":
        level = 2
    else:
        raise ValueError(f"Type {data_type} not expected")

    exit_status = 0

    if history_file.exists():
        for line in history_file.read_text().splitlines():
            words = line.split()
            try:
                program = words[1]
                prod_id = words[2]
                exit_status = int(words[-1])
                log.debug(f"{program}, finished with error {exit_status} and prod ID {prod_id}")
            except (IndexError, ValueError) as err:
                log.exception(f"Malformed history file {history_file}, {err}")
            else:
                # Calibration sequence
                if program == cfg.get("lstchain", "drs4_baseline"):
                    level = 1 if exit_status == 0 else 2
                elif program == cfg.get("lstchain", "charge_calibration"):
                    level = 0 if exit_status == 0 else 1
                # Data sequence
                elif program == cfg.get("lstchain", "r0_to_dl1"):
                    level = 3 if exit_status == 0 else 4
                elif program == cfg.get("lstchain", "dl1ab"):
                    if (exit_status == 0) and (prod_id == options.dl1_prod_id):
                        log.debug(f"DL1ab prod ID: {options.dl1_prod_id} already produced")
                        level = 2
                    else:
                        level = 3
                        log.debug(f"DL1ab prod ID: {options.dl1_prod_id} not produced yet")
                        break
                elif program == cfg.get("lstchain", "check_dl1"):
                    level = 1 if exit_status == 0 else 2
                elif program == cfg.get("lstchain", "dl1_to_dl2"):
                    if (exit_status == 0) and (prod_id == options.dl2_prod_id):
                        log.debug(f"DL2 prod ID: {options.dl2_prod_id} already produced")
                        level = 0
                    else:
                        level = 1
                        log.debug(f"DL2 prod ID: {options.dl2_prod_id} not produced yet")

                else:
                    log.warning(f"Program name not identified: {program}")

    return level, exit_status


def prepare_jobs(sequence_list):
    """Prepare job file template for each sequence."""
    if not options.simulate:
        log.info("Building job scripts for each sequence.")

    for sequence in sequence_list:
        log.debug(f"Creating sequence.py for sequence {sequence.seq}")
        if sequence.type == "PEDCALIB":
            calibration_sequence_job_template(sequence)
        elif sequence.type == "DATA":
            data_sequence_job_template(sequence)
        else:
            raise ValueError(f"Type {sequence.type} not expected")


def sequence_filenames(sequence):
    """Build names of the script, veto and history files."""
    basename = f"sequence_{sequence.jobname}"
    sequence.script = Path(options.directory) / f"{basename}.py"
    sequence.veto = Path(options.directory) / f"{basename}.veto"
    sequence.history = Path(options.directory) / f"{basename}.history"


def save_job_information():
    """
    Write job information from sacct (elapsed time, memory used, number of
    completed, failed and running jobs in the queue) to a file.
    """
    # Set directory and file path
    log_directory = Path(options.directory) / "log"
    log_directory.mkdir(exist_ok=True, parents=True)
    file_path = log_directory / "job_information.csv"

    sacct_output = run_sacct()
    jobs_df = get_sacct_output(sacct_output)

    # Fetch sacct output and prepare the data
    jobs_df_filtered = jobs_df.copy()
    jobs_df_filtered = jobs_df_filtered.dropna()
    # Remove the G from MaxRSS value and convert to float
    jobs_df_filtered["MaxRSS"] = jobs_df_filtered["MaxRSS"].str.strip("G").astype(float)

    jobs_df_filtered.to_csv(file_path, index=False, sep=",")


def plot_job_statistics(sacct_output: pd.DataFrame, directory: Path):
    """
    Get statistics of the jobs. Check elapsed time used,
    the memory used, the number of jobs completed, the number of jobs failed,
    the number of jobs running, the number of jobs queued.
    It will fetch the information from the sacct output.

    Parameters
    ----------
    sacct_output: pd.DataFrame
    directory: Path
        Directory to save the plot.
    """
    # TODO: this function will be called in the closer loop after all
    #  the jobs are done for a given production.

    # Plot a 2D histogram of the used memory (MaxRSS) as a function of the
    # elapsed time taking also into account the State of the job.
    sacct_output_filter = sacct_output.copy()
    sacct_output_filter = sacct_output_filter.dropna()
    # Remove the G from MaxRSS value and convert to float
    sacct_output_filter["MaxRSS"] = sacct_output_filter["MaxRSS"].str.strip("G").astype(float)

    plt.figure()
    plt.hist2d(sacct_output_filter.MaxRSS, sacct_output_filter.CPUTimeRAW / 3600, bins=50)
    plt.xlabel("MaxRSS [GB]")
    plt.ylabel("Elapsed time [h]")
    directory.mkdir(exist_ok=True, parents=True)
    plot_path = directory / "job_statistics.pdf"
    plt.savefig(plot_path)


def scheduler_env_variables(sequence, scheduler="slurm"):
    """Return the environment variables for the scheduler."""
    # TODO: Create a class with the SBATCH variables we want to use in the pilot job
    #  and then use the string representation of the class to create the header.
    if scheduler != "slurm":
        log.warning("No other schedulers are currently supported")
        return None

    sbatch_parameters = [
        f"--job-name={sequence.jobname}",
        f"--time={cfg.get('SLURM', 'WALLTIME')}",
        f"--chdir={options.directory}",
        f"--output=log/Run{sequence.run:05d}.%4a_jobid_%A.out",
        f"--error=log/Run{sequence.run:05d}.%4a_jobid_%A.err",
    ]

    # Get the number of subruns counting from 0.
    subruns = sequence.subruns - 1

    # Depending on the type of sequence, we need to set
    # different sbatch environment variables
    if sequence.type == "DATA":
        sbatch_parameters.append(f"--array=0-{subruns}")

    sbatch_parameters.append(f"--partition={cfg.get('SLURM', f'PARTITION_{sequence.type}')}")
    sbatch_parameters.append(f"--mem-per-cpu={cfg.get('SLURM', f'MEMSIZE_{sequence.type}')}")

    return ["#SBATCH " + line for line in sbatch_parameters]


def job_header_template(sequence):
    """
    Returns a string with the job header template
    including SBATCH environment variables for sequencerXX.py script

    Parameters
    ----------
    sequence: sequence object

    Returns
    -------
    header: str
        String with job header template
    """
    python_shebang = "#!/bin/env python"
    if options.test:
        return python_shebang
    sbatch_parameters = "\n".join(scheduler_env_variables(sequence))
    return python_shebang + 2 * "\n" + sbatch_parameters


def set_cache_dirs():
    """
    Export cache directories for the jobs provided they
    are defined in the config file.

    Returns
    -------
    content: string
        String with the command to export the cache directories
    """

    ctapipe_cache = cfg.get("CACHE", "CTAPIPE_CACHE")
    ctapipe_svc_path = cfg.get("CACHE", "CTAPIPE_SVC_PATH")
    mpl_config_path = cfg.get("CACHE", "MPLCONFIGDIR")

    content = []
    if ctapipe_cache:
        content.append(f"os.environ['CTAPIPE_CACHE'] = '{ctapipe_cache}'")

    if ctapipe_svc_path:
        content.append(f"os.environ['CTAPIPE_SVC_PATH'] = '{ctapipe_svc_path}'")

    if mpl_config_path:
        content.append(f"os.environ['MPLCONFIGDIR'] = '{mpl_config_path}'")

    return "\n".join(content)


def data_sequence_job_template(sequence):
    """
    This file contains instruction to be submitted to job scheduler.

    Parameters
    ----------
    sequence : sequence object

    Returns
    -------
    job_template : string
    """
    # TODO: refactor this function creating wrappers that handle slurm part

    # Get the job header template.
    job_header = job_header_template(sequence)

    flat_date = date_to_dir(options.date)

    commandargs = ["datasequence"]

    if options.verbose:
        commandargs.append("-v")
    if options.simulate:
        commandargs.append("-s")
    if options.configfile:
        commandargs.append("--config")
        commandargs.append(f"{Path(options.configfile).resolve()}")
    if sequence.type == "DATA" and options.no_dl2:
        commandargs.append("--no-dl2")

    commandargs.append(f"--date={date_to_iso(options.date)}")
    commandargs.append(f"--prod-id={options.prod_id}")
    commandargs.append(f"--drs4-pedestal-file={sequence.drs4_file}")
    commandargs.append(f"--time-calib-file={sequence.time_calibration_file}")
    commandargs.append(f"--pedcal-file={sequence.calibration_file}")
    commandargs.append(f"--systematic-correction-file={sequence.systematic_correction_file}")
    commandargs.append(f"--drive-file={get_drive_file(flat_date)}")
    commandargs.append(f"--run-summary={get_summary_file(flat_date)}")

    content = job_header + "\n" + PYTHON_IMPORTS

    if not options.test:
        content += set_cache_dirs()
        content += "\n"
        # Use the SLURM env variables
        content += "subruns = int(os.getenv('SLURM_ARRAY_TASK_ID'))\n"
    else:
        # Just process the first subrun without SLURM
        content += "subruns = 0\n"

    content += "\n"

    content += "with tempfile.TemporaryDirectory() as tmpdirname:\n"
    content += TAB + "os.environ['NUMBA_CACHE_DIR'] = tmpdirname\n"

    content += TAB + "proc = subprocess.run([\n"

    for arg in commandargs:
        content += TAB * 2 + f"'{arg}',\n"

    if pedestal_ids_file_exists(sequence.run):
        pedestal_ids_file = get_pedestal_ids_file(sequence.run, flat_date)
        content += TAB * 2 + f"f'--pedestal-ids-file={pedestal_ids_file}',\n"

    content += TAB * 2 + f"f'{sequence.run:05d}.{{subruns:04d}}',\n"

    content += TAB * 2 + f"'{options.tel_id}'\n"
    content += TAB + "])\n"
    content += "\n"
    content += "sys.exit(proc.returncode)"

    if not options.simulate:
        write_to_file(sequence.script, content)

    return content


def calibration_sequence_job_template(sequence):
    """
    This file contains instruction to be submitted to job scheduler.

    Parameters
    ----------
    sequence : sequence object

    Returns
    -------
    job_template : string
    """

    # Get the job header template.
    job_header = job_header_template(sequence)

    commandargs = ["calibration_pipeline"]

    if options.verbose:
        commandargs.append("-v")
    if options.simulate:
        commandargs.append("-s")
    if options.configfile:
        commandargs.append("--config")
        commandargs.append(f"{Path(options.configfile).resolve()}")

    commandargs.append(f"--date={date_to_iso(options.date)}")
    commandargs.append(f"--drs4-pedestal-run={sequence.drs4_run:05d}")
    commandargs.append(f"--pedcal-run={sequence.run:05d}")

    content = job_header + "\n" + PYTHON_IMPORTS

    if not options.test:
        content += set_cache_dirs()
        content += "\n"
        # Use the SLURM env variables
        content += "subruns = os.getenv('SLURM_ARRAY_TASK_ID')\n"
    else:
        # Just process the first subrun without SLURM
        content += "subruns = 0\n"

    content += "\n"

    content += "with tempfile.TemporaryDirectory() as tmpdirname:\n"
    content += TAB + "os.environ['NUMBA_CACHE_DIR'] = tmpdirname\n"

    content += TAB + "proc = subprocess.run([\n"

    for arg in commandargs:
        content += TAB * 2 + f"'{arg}',\n"

    content += TAB * 2 + f"'{options.tel_id}'\n"
    content += TAB + "])\n"
    content += "\n"
    content += "sys.exit(proc.returncode)"

    if not options.simulate:
        write_to_file(sequence.script, content)

    return content


def submit_jobs(sequence_list, batch_command="sbatch"):
    """
    Submit the jobs to the cluster.

    Parameters
    ----------
    sequence_list: list
        List of sequences to submit.
    batch_command: str
        The batch command to submit the job (Default: sbatch)

    Returns
    -------
    job_list: list
        List of submitted job IDs.
    """
    job_list = []
    no_display_backend = "--export=ALL,MPLBACKEND=Agg"

    for sequence in sequence_list:
        commandargs = [batch_command, "--parsable", no_display_backend]
        if sequence.type == "PEDCALIB":
            commandargs.append(str(sequence.script))
            if options.simulate or options.no_calib or options.test:
                log.debug("SIMULATE Launching scripts")
            else:
                try:
                    log.debug(f"Launching script {sequence.script}")
                    parent_jobid = sp.check_output(
                        commandargs, universal_newlines=True, shell=False
                    ).split()[0]
                except sp.CalledProcessError as error:
                    rc = error.returncode
                    log.exception(f"Command '{batch_command}' not found, error {rc}")

            log.debug(stringify(commandargs))

        # Here sequence.jobid has not been redefined, so it keeps the one
        # from previous time sequencer was launched.

        # Add the job dependencies after calibration sequence
        if sequence.type == "DATA":
            if not options.simulate and not options.no_calib and not options.test:
                log.debug("Adding dependencies to job submission")
                depend_string = f"--dependency=afterok:{parent_jobid}"
                commandargs.append(depend_string)

            commandargs.append(sequence.script)

            if options.simulate:
                log.debug("SIMULATE Launching scripts")
            elif options.test:
                log.debug(
                    "TEST launching datasequence scripts for " "first subrun without scheduler"
                )
                commandargs = ["python", sequence.script]
                sp.check_output(commandargs, shell=False)
            else:
                log.info("Submitting jobs to the cluster.")
                try:
                    log.debug(f"Launching script {sequence.script}")
                    sp.check_output(commandargs, shell=False)
                except sp.CalledProcessError as error:
                    log.exception(error)

            log.debug(stringify(commandargs))

        job_list.append(sequence.script)

    return job_list


def run_squeue() -> StringIO:
    """Run squeue command to get the status of the jobs."""
    if shutil.which("squeue") is None:
        log.warning("No job info available since squeue command is not available")
        return StringIO()

    out_fmt = "%i,%j,%T,%M"  # JOBID, NAME, STATE, TIME
    return StringIO(sp.check_output(["squeue", "--me", "-o", out_fmt]).decode())


def get_squeue_output(squeue_output: StringIO) -> pd.DataFrame:
    """
    Obtain the current job information from squeue output
    and return a pandas dataframe.
    """
    df = pd.read_csv(squeue_output)
    df.rename(
        inplace=True,
        columns={
            "STATE": "State",
            "JOBID": "JobID",
            "NAME": "JobName",
            "TIME": "CPUTime",
        },
    )

    # Keep only the jobs corresponding to OSA sequences
    df = df[df["JobName"].str.contains("LST1")]

    try:
        # Remove the job array part of the jobid
        df["JobID"] = df["JobID"].apply(lambda x: x.split("_")[0]).astype("int")
    except AttributeError:
        log.debug("No job info could be obtained from squeue")

    df["CPUTimeRAW"] = df["CPUTime"].apply(time_to_seconds)

    return df


def run_sacct() -> StringIO:
    """Run sacct to obtain the job information."""
    if shutil.which("sacct") is None:
        log.warning("No job info available since sacct command is not available")
        return StringIO()

    sacct_cmd = [
        "sacct",
        "-n",
        "--parsable2",
        "--delimiter=,",
        "--units=G",
        "-o",
        ",".join(FORMAT_SLURM),
    ]
    if cfg.get("SLURM", "STARTTIME_DAYS_SACCT"):
        days = int(cfg.get("SLURM", "STARTTIME_DAYS_SACCT"))
        start_date = (datetime.date.today() - datetime.timedelta(days=days)).isoformat()
        sacct_cmd.extend(["--starttime", start_date])

    return StringIO(sp.check_output(sacct_cmd).decode())


def get_sacct_output(sacct_output: StringIO) -> pd.DataFrame:
    """
    Fetch the information of jobs in the queue using the sacct SLURM output
    and store it in a pandas dataframe.

    Returns
    -------
    queue_list: pd.DataFrame
    """
    sacct_output = pd.read_csv(sacct_output, names=FORMAT_SLURM)

    # Keep only the jobs corresponding to OSA sequences
    sacct_output = sacct_output[
        (sacct_output['JobName'].str.contains("batch"))
        | (sacct_output["JobName"].str.contains("LST1"))
    ]

    try:
        sacct_output["JobID"] = sacct_output["JobID"].apply(lambda x: x.split("_")[0])
        sacct_output["JobID"] = sacct_output["JobID"].str.strip(".batch").astype(int)

    except AttributeError:
        log.debug("No job info could be obtained from sacct")

    return sacct_output


def filter_jobs(job_info: pd.DataFrame, sequence_list: Iterable):
    """Filter the job info list to get the values of the jobs in the current queue."""
    sequences_info = pd.DataFrame([vars(seq) for seq in sequence_list])
    # Keep the jobs in the sacct output that are present in the sequence list
    return job_info[job_info["JobName"].isin(sequences_info["jobname"])]


def set_queue_values(
    sacct_info: pd.DataFrame, squeue_info: pd.DataFrame, sequence_list: Iterable
) -> None:
    """
    Extract job info from sacct output and
    fetch them into the table of sequences.

    Parameters
    ----------
    sacct_info: pd.DataFrame
    squeue_info: pd.DataFrame
    sequence_list: list[Sequence object]
    """
    if sacct_info.empty and squeue_info.empty or sequence_list is None:
        return

    job_info = pd.concat([sacct_info, squeue_info])

    # Filter the jobs in the sacct output that are present in the sequence list
    job_info_filtered = filter_jobs(job_info, sequence_list)

    for sequence in sequence_list:
        df_jobname = job_info_filtered[job_info_filtered["JobName"] == sequence.jobname]
        sequence.tries = df_jobname["JobID"].nunique()
        sequence.action = "Check"

        if not df_jobname.empty:
            sequence.jobid = df_jobname["JobID"].max()  # Get latest JobID
            df_jobid_filtered = df_jobname[df_jobname["JobID"] == sequence.jobid]
            try:
                sequence.cputime = time.strftime(
                    "%H:%M:%S",
                    time.gmtime(df_jobid_filtered["CPUTimeRAW"].median(skipna=False)),
                )
            except ValueError:
                sequence.cputime = None

            update_sequence_state(sequence, df_jobid_filtered)


def update_sequence_state(sequence, filtered_job_info: pd.DataFrame) -> None:
    """
    Update the state of the sequence based on the job info.

    Parameters
    ----------
    sequence: Sequence object
    filtered_job_info: pd.DataFrame
    """
    if (filtered_job_info.State.values == "COMPLETED").all():
        sequence.state = "COMPLETED"
        sequence.exit = filtered_job_info["ExitCode"].iloc[0]
    elif (filtered_job_info.State.values == "PENDING").all():
        sequence.state = "PENDING"
    elif any("FAILED" in job for job in filtered_job_info.State):
        sequence.state = "FAILED"
        sequence.exit = filtered_job_info[filtered_job_info.State.values == "FAILED"][
            "ExitCode"
        ].iloc[0]
    elif any("CANCELLED" in job for job in filtered_job_info.State):
        sequence.state = "CANCELLED"
        mask = ["CANCELLED" in job for job in filtered_job_info.State]
        sequence.exit = filtered_job_info[mask]["ExitCode"].iloc[0]
    elif any("TIMEOUT" in job for job in filtered_job_info.State):
        sequence.state = "TIMEOUT"
        sequence.exit = "0:15"
    elif any("RUNNING" in job for job in filtered_job_info.State):
        sequence.state = "RUNNING"


def run_cmd(
        command_args: List[str],
        history_file: Path,
        run: str,
        prod_id: str,
        command: str,
        input_file: Optional[str] = None,
        config_file: Optional[str] = None,
):

    log.info(f"Executing {stringify(command_args)}")

    output = sp.run(command_args, stdout=sp.PIPE, stderr=sp.STDOUT, encoding='utf-8')
    rc = output.returncode

    history(
        run=run,
        prod_id=prod_id,
        stage=command,
        return_code=rc,
        history_file=history_file,
        input_file=input_file,
        config_file=config_file
    )

    return rc, output


def run_program_with_history_logging(
    command_args: List[str],
    history_file: Path,
    run: str,
    prod_id: str,
    command: str,
    input_file: Optional[str] = None,
    config_file: Optional[str] = None,
):
    """
    Run the program and log the output in the history file

    Parameters
    ----------
    command_args: List[str]
    history_file: pathlib.Path
    run: str
    prod_id: str
    command: str
    input_file: str, optional
    config_file: str, optional

    Returns
    -------
    rc: int
        Return code of the program
    """
<<<<<<< HEAD
    rc, output = run_cmd(
        command_args,
        history_file,
        run,
        prod_id,
        command,
        input_file,
        config_file,
=======
    log.info(f"Executing {stringify(command_args)}")

    output = sp.run(command_args, stdout=sp.PIPE, stderr=sp.STDOUT, encoding='utf-8')
    rc = output.returncode

    history(
        run=run,
        prod_id=prod_id,
        stage=command,
        return_code=rc,
        history_file=history_file,
        input_file=input_file,
        config_file=config_file,
>>>>>>> c3dfc6b6
    )

    ntries = 1
    max_tries = 3

    while rc != 0 and ntries<=max_tries:
        if command == "lstchain_dl1ab":
            dl1ab_subdirectory = Path(options.directory) / options.dl1_prod_id
            output_file = dl1ab_subdirectory / f"dl1_LST-1.Run{run}.h5"

            os.remove(output_file)
            rc, output = run_cmd(
                command_args,
                history_file,
                run,
                prod_id,
                command,
                input_file,
                config_file,
            )

        elif command == "lstchain_check_dl1":
            dl1ab_subdirectory = Path(options.directory) / options.dl1_prod_id
            output_file = dl1ab_subdirectory / f"datacheck_dl1_LST-1.Run{run}.*"

            os.remove(output_file)
            rc, output = run_cmd(
                command_args,
                history_file,
                run,
                prod_id,
                command,
                input_file,
                config_file,
            )

        ntries += 1

    else: 
        if rc != 0 and ntries == max_tries:
            raise ValueError(f"{command_args[0]} failed with output: \n {output.stdout}")

    return rc<|MERGE_RESOLUTION|>--- conflicted
+++ resolved
@@ -833,7 +833,6 @@
     rc: int
         Return code of the program
     """
-<<<<<<< HEAD
     rc, output = run_cmd(
         command_args,
         history_file,
@@ -842,21 +841,6 @@
         command,
         input_file,
         config_file,
-=======
-    log.info(f"Executing {stringify(command_args)}")
-
-    output = sp.run(command_args, stdout=sp.PIPE, stderr=sp.STDOUT, encoding='utf-8')
-    rc = output.returncode
-
-    history(
-        run=run,
-        prod_id=prod_id,
-        stage=command,
-        return_code=rc,
-        history_file=history_file,
-        input_file=input_file,
-        config_file=config_file,
->>>>>>> c3dfc6b6
     )
 
     ntries = 1
