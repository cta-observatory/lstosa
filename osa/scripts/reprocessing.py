--- conflicted
+++ resolved
@@ -68,29 +68,11 @@
 
 @click.command()
 @click.option("--no-dl2", is_flag=True, help="Do not run the DL2 step.")
+@click.option("--no-calib", is_flag=True, help="Do not run the calibration step.")
 @click.option("-s", "--simulate", is_flag=True, help="Activate simulation mode.")
 @click.option(
-<<<<<<< HEAD
     '-c',
     '--config',
-=======
-    "--no-dl2",
-    is_flag=True,
-    help="Do not run the DL2 step."
-)
-@click.option(
-    "--no-calib",
-    is_flag=True,
-    help="Do not run the calibration step."
-)
-@click.option(
-    "-s", "--simulate",
-    is_flag=True,
-    help="Activate simulation mode."
-)
-@click.option(
-    '-c', '--config',
->>>>>>> 2cb5485d
     type=click.Path(exists=True),
     default=DEFAULT_CFG,
     help='Path to the OSA config file.',
@@ -100,20 +82,12 @@
 )
 @click.argument('dates-file', type=click.Path(exists=True))
 def main(
-<<<<<<< HEAD
     script: str = None,
     dates_file: Path = None,
     config: Path = DEFAULT_CFG,
     no_dl2: bool = False,
+    no_calib: bool = False,
     simulate: bool = False,
-=======
-        script: str = None,
-        dates_file: Path = None,
-        config: Path = DEFAULT_CFG,
-        no_dl2: bool = False,
-        no_calib: bool = False,
-        simulate: bool = False
->>>>>>> 2cb5485d
 ):
     """
     Loop over the dates listed in the input file and launch the script for each of them.
