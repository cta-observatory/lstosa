--- conflicted
+++ resolved
@@ -9,12 +9,8 @@
 
 from osa.configs import options
 from osa.configs.config import cfg
-<<<<<<< HEAD
-from osa.jobs.job import createjobtemplate
-=======
 from osa.configs.datamodel import SequenceData
 from osa.job import create_job_template
->>>>>>> cfd175d4
 from osa.nightsummary.extract import extractruns, extractsequences, extractsubruns
 from osa.nightsummary.nightsummary import run_summary_table
 from osa.provenance.utils import get_log_config
@@ -47,16 +43,10 @@
 
 def do_setup():
     """Set-up folder structure and check flags."""
-<<<<<<< HEAD
-
     pathAnalysis = Path(cfg.get("LST1", "ANALYSISDIR")) / options.directory
-    pathDL1 = Path(cfg.get("LST1", "DL1DIR")) / options.directory
-    pathDL2 = Path(cfg.get("LST1", "DL2DIR")) / options.directory
-    pathSubAnalysis = pathAnalysis / options.prod_id
-=======
     pathDL1 = Path(cfg.get("LST1", "DL1_DIR")) / options.directory
     pathDL2 = Path(cfg.get("LST1", "DL2_DIR")) / options.directory
->>>>>>> cfd175d4
+    pathSubAnalysis = pathAnalysis / options.prod_id
     pathDL1sub = pathDL1 / options.prod_id
     pathDL2sub = pathDL2 / options.prod_id
 
@@ -67,19 +57,10 @@
         log.info("You can also set --append flag to append captured provenance.")
         return
 
-<<<<<<< HEAD
     CONFIG_FLAGS["TearSubAnalysis"] = False if pathSubAnalysis.exists() or options.provenance else pathSubAnalysis
     CONFIG_FLAGS["TearAnalysis"] = False if pathAnalysis.exists() or options.provenance else pathAnalysis
     CONFIG_FLAGS["TearSubDL1"] = False if pathDL1sub.exists() or options.provenance else pathDL1sub
     CONFIG_FLAGS["TearSubDL2"] = False if pathDL2sub.exists() or options.provenance else pathDL2sub
-=======
-    CONFIG_FLAGS["TearSubDL1"] = (
-        False if pathDL1sub.exists() or options.provenance else pathDL1sub
-    )
-    CONFIG_FLAGS["TearSubDL2"] = (
-        False if pathDL2sub.exists() or options.provenance else pathDL2sub
-    )
->>>>>>> cfd175d4
     CONFIG_FLAGS["TearDL1"] = False if pathDL1.exists() or options.provenance else pathDL1
     CONFIG_FLAGS["TearDL2"] = False if pathDL2.exists() or options.provenance else pathDL2
 
@@ -165,7 +146,6 @@
         processed = False
         for sl in s.subrun_list:
             if sl.runobj.type != "DATA":
-<<<<<<< HEAD
                 args_cal = parse_template(createjobtemplate(s, get_content=True), 0)
                 simulate_calibration(args_cal)
             else:
@@ -175,15 +155,6 @@
                         for subrun_idx in range(sl.subrun)
                     ]
                     processed = poolproc.map(simulate_subrun_processing, args_proc)
-=======
-                continue
-            with mp.Pool() as pool:
-                args_ds = [
-                    parse_template(create_job_template(s, get_content=True), subrun_idx)
-                    for subrun_idx in range(sl.subrun)
-                ]
-                processed = pool.map(simulate_subrun_processing, args_ds)
->>>>>>> cfd175d4
 
         # produce prov if overwrite prov arg
         if processed and options.provenance:
@@ -206,7 +177,6 @@
     log.setLevel(logging.INFO)
 
     simprocparsing()
-<<<<<<< HEAD
 
     # date and tel_id hardcoded for the moment
     #
@@ -215,9 +185,7 @@
     #
 
     options.directory = lstdate_to_number(options.date)
-=======
-    options.directory = lstdate_to_dir(options.date)
->>>>>>> cfd175d4
+
 
     log.info("Running simulate processing")
 
