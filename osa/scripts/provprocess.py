--- conflicted
+++ resolved
@@ -220,11 +220,8 @@
         if not remove:
             working_lines.append(line)
 
-<<<<<<< HEAD
+
     # append collections used and generated at endtime line of last activitiy
-=======
-    # append collection run used and generated at endtime line of last activity
->>>>>>> cfd175d4
     if end_time_line:
         working_lines.append(end_time_line)
         if r0filepath_str and filter_step == "r0_to_dl1":
@@ -306,7 +303,6 @@
     return working_lines
 
 
-<<<<<<< HEAD
 def define_paths(grain, start_path, end_path):
     """Define target folders according to granularity."""
     paths = {}
@@ -380,78 +376,40 @@
         all_lines = DL1lines + DL1DL2lines[1:]
         pathsR0DL2 = define_paths("r0_to_dl2", pathDL2, options.dl2_prod_id)
         produce_provenance_files(all_lines, pathsR0DL2)
-=======
+
+
 def produce_provenance(
         base_filename: str,
         session_log_filename: str,
         granularity: dict
 ):
-    """
-    Create run-wise provenance products as
-    JSON logs and graphs according to granularity.
-    """
-
-    # create prov products for each granularity level
-    r0_to_dl1_processed_lines = []
-    dl1_to_dl2_processed_lines = []
-    for grain, fold in granularity.items():
-
-        processed_lines = []
-        # derive destination folder
-        if fold == PATH_DL2:
-            step_path = Path(fold) / options.date / options.prod_id / options.dl2_prod_id
-        else:
-            step_path = Path(fold) / options.date / options.prod_id / options.dl1_prod_id
-
-        # check destination folder exists
-        if not step_path.exists():
-            log.error(f"Path {step_path} does not exist")
-
-        # make folder log/ if does not exist
-        outpath = step_path / "log"
-        outpath.mkdir(parents=True, exist_ok=True)
-
-        # define paths for prov products
-        log_path = outpath / f"{grain}_{base_filename}.log"
-        json_filepath = outpath / f"{grain}_{base_filename}.json"
-        graph_filepath = outpath / f"{grain}_{base_filename}.pdf"
-
-        # process temp log file
-        if grain != "r0_to_dl2":
-            processed_lines = parse_lines_run(
-                grain, read_prov(filename=session_log_filename), str(outpath)
-            )
-        if grain == "r0_to_dl1":
-            r0_to_dl1_processed_lines = copy.deepcopy(processed_lines)
-        if grain == "dl1_to_dl2":
-            dl1_to_dl2_processed_lines = copy.deepcopy(processed_lines)
-        if (
-                grain == "r0_to_dl2"
-                and r0_to_dl1_processed_lines
-                and dl1_to_dl2_processed_lines
-        ):
-            processed_lines = r0_to_dl1_processed_lines + dl1_to_dl2_processed_lines[1:]
-
-        if processed_lines:
-            # make filtered session log file
-            with open(log_path, "w") as f:
-                for line in processed_lines:
-                    f.write(f"{line}\n")
-            log.info(f"creating {log_path}")
-            provdoc = provlist2provdoc(processed_lines)
-            # make json
-            try:
-                provdoc2json(provdoc, str(json_filepath))
-                log.info(f"creating {json_filepath}")
-            except Exception as ex:
-                log.exception(f"problem while creating json: {ex}")
-            # make graph
-            try:
-                provdoc2graph(provdoc, str(graph_filepath), "pdf")
-                log.info(f"creating {graph_filepath}")
-            except Exception as ex:
-                log.exception(f"problem while creating graph: {ex}")
->>>>>>> cfd175d4
+    """Create run-wise provenance products as JSON logs and graphs according to granularity."""
+    if options.filter == "r0_to_dl1" or not options.filter:
+        pathsR0DL1 = define_paths("r0_to_dl1", pathDL1, options.dl1_prod_id)
+        plinesR0 = parse_lines_run("r0_to_dl1", read_prov(filename=session_log_filename), str(pathsR0DL1["out_path"]))
+        linesR0DL1 = copy.deepcopy(plinesR0)
+        plinesAB = parse_lines_run("dl1ab", read_prov(filename=session_log_filename), str(pathsR0DL1["out_path"]))
+        linesDL1AB = copy.deepcopy(plinesAB)
+        DL1lines = linesR0DL1 + linesDL1AB[1:]
+        produce_provenance_files(plinesR0 + plinesAB[1:], pathsR0DL1)
+
+    if options.filter == "dl1_to_dl2" or not options.filter:
+        pathsDL1DL2 = define_paths("dl1_to_dl2", pathDL2, options.dl2_prod_id)
+        plinesCHECK = parse_lines_run("dl1_datacheck", read_prov(filename=session_log_filename), str(pathsDL1DL2["out_path"]))
+        linesCHECK = copy.deepcopy(plinesCHECK)
+        plinesDL2 = parse_lines_run("dl1_to_dl2", read_prov(filename=session_log_filename), str(pathsDL1DL2["out_path"]))
+        linesDL2 = copy.deepcopy(plinesDL2)
+        DL1DL2lines = linesCHECK + linesDL2[1:]
+
+        # create last step products only if filtering
+        if options.filter == "dl1_to_dl2":
+            produce_provenance_files(plinesCHECK + plinesDL2[1:], pathsDL1DL2)
+
+    # create all steps products in last step path
+    if not options.filter:
+        all_lines = DL1lines + DL1DL2lines[1:]
+        pathsR0DL2 = define_paths("r0_to_dl2", pathDL2, options.dl2_prod_id)
+        produce_provenance_files(all_lines, pathsR0DL2)
 
 
 def main():
@@ -464,11 +422,6 @@
     else:
         log.setLevel(logging.INFO)
 
-<<<<<<< HEAD
-    pathRO = cfg.get("LST1", "RAWDIR")
-    pathDL1 = cfg.get("LST1", "DL1DIR")
-    pathDL2 = cfg.get("LST1", "DL2DIR")
-=======
     granularity = {
         "r0_to_dl1": PATH_DL1,
         "dl1_to_dl2": PATH_DL2,
@@ -477,7 +430,6 @@
 
     if options.filter:
         granularity = {options.filter: granularity[options.filter]}
->>>>>>> cfd175d4
 
     # check LOG_FILENAME exists
     if not Path(LOG_FILENAME).exists():
