from datetime import datetime
from fnmatch import fnmatchcase
from glob import glob
from os.path import basename, getsize, join

from osa.configs import config, options
from osa.configs.config import cfg
from osa.rawcopy.raw import getrawdir
from osa.utils.iofile import appendtofile
from osa.utils.standardhandle import gettag, output, verbose

__all__ = ["history", "start", "rule", "finished_assignments", "finished_text"]


def start(parent_tag):
    now = datetime.utcnow()
    simple_parent_tag = parent_tag.rsplit("(")[0]
    header(
        f"Starting {simple_parent_tag} at {now.strftime('%Y-%m-%d %H:%M:%S')} "
        f"UTC for LST, Telescope: {options.tel_id}, Night: {options.date}"
    )


def header(message):
    tag = gettag()
    framesize = size()
    if len(message) < framesize - 2:
        prettyframe = int((framesize - 2 - len(message)) / 2) * "="
    else:
        prettyframe = ""
    output(tag, f"{prettyframe} {message} {prettyframe}")


def rule():
    tag = gettag()
    prettyframe = size() * "-"
    output(tag, prettyframe)


def size():
    framesize = int(config.cfg.get("OUTPUT", "REPORTWIDTH"))
    return framesize


def finished_text(ana_dict):
    tag = gettag()
    content = f"analysis.finished.timestamp={ana_dict['END']}\n"
    content += f"analysis.finished.night={ana_dict['NIGHT']}\n"
    content += f"analysis.finished.telescope={ana_dict['TELESCOPE']}\n"

    if options.tel_id == "LST1" or options.tel_id == "LST2":
        content += f"analysis.finished.data.size={ana_dict['RAW_GB']} GB\n"
        content += f"analysis.finished.data.files.r0={ana_dict['FILES_RAW']}\n"
        # FIXME: Add pedestal and calibration info
        # content += f"analysis.finished.data.files.pedestal={ana_dict['FILES_PED']}\n"
        # content += f"analysis.finished.data.files.calib={ana_dict['FILES_CALIB']}\n"
        # content += f"analysis.finished.data.files.time_calib={ana_dict['FILES_TIMECALIB']}\n"
        content += f"analysis.finished.data.files.dl1={ana_dict['FILES_DL1']}\n"
        content += f"analysis.finished.data.files.dl2={ana_dict['FILES_DL2']}\n"
        content += f"analysis.finished.data.files.muons={ana_dict['FILES_MUON']}\n"
        content += f"analysis.finished.data.files.datacheck={ana_dict['FILES_DATACHECK']}\n"

    if options.reason is not None:
        content += f"analysis.finished.data.comment={ana_dict['COMMENTS']}.\n"

    output(tag, content)
    return content


def finished_assignments(sequence_list):
    tag = gettag()
    concept_set = []
    anadir = options.directory
    disk_space_GB = 0
    rawnum = 0
    if options.tel_id == "LST1" or options.tel_id == "LST2":
        # FIXME: add all files 'PED', 'CALIB'?
        concept_set = ["DL1", "DL2", "MUON", "DATACHECK"]
        rawdir = getrawdir()
        if sequence_list is not None:
            for s in sequence_list:
                rawnum += s.subruns
        data_files = glob(join(rawdir, f'*{cfg.get("LSTOSA", "R0PREFIX")}*{cfg.get("LSTOSA", "R0SUFFIX")}*'))
        disk_space = 0
        for d in data_files:
            disk_space += getsize(d)
        disk_space_GB_f = float(disk_space) / (1000 * 1000 * 1000)
        disk_space_GB = int(round(disk_space_GB_f, 0))
    elif options.tel_id == "ST":
        concept_set = ["DL2"]

    ana_files = glob(join(anadir, "*" + cfg.get("LSTOSA", "R0SUFFIX")))
    file_no = {}
    ana_set = set(ana_files)

    for concept in concept_set:
        pattern = f"{cfg.get('LSTOSA', concept + 'PREFIX')}*"
        verbose(tag, f"Trying with {concept} and searching {pattern}")
        file_no[concept] = 0
        delete_set = set()
        for a in ana_set:
            ana_file = basename(a)
            pattern_found = fnmatchcase(ana_file, pattern)
            # verbose(tag, f"Was pattern {pattern} found in {ana_file}?: {pattern_found}")
            if pattern_found:
                verbose(tag, f"Was pattern {pattern} found in {ana_file}?: {pattern_found}")
                file_no[concept] += 1
                delete_set.add(a)
        ana_set -= delete_set

    comment = None
    if options.reason is not None:
        if options.reason == "other":
            comment = "No data tonight: see Runbook"
        elif options.reason == "moon":
            comment = "No data taking tonight: Moon night"
        elif options.reason == "weather":
            comment = "No data taking tonight due to bad weather"

    now_string = f"{datetime.utcnow()}"

    dictionary = {
        "NIGHT": options.date,
        "TELESCOPE": options.tel_id,
        "IS_CLOSED": 1,
        "SEQUENCES": len(sequence_list),
        "COMMENTS": comment,
        "FILES_RAW": rawnum,
        "RAW_GB": disk_space_GB,
        "END": now_string,
    }

    for concept in concept_set:
        dictionary["FILES_" + concept] = file_no[concept]

    return dictionary


def history(run, prod_id, program, inputfile, inputcard, rc, historyfile):
    """Appends a history line to the history file.

    A history line reports the outcome of the execution of a Mars executable.

    Parameters
    ----------
    run : str
        Run/sequence analyzed.
    prod_id : str
        Prod ID of the run/sequence analyzed.
    program : str
        Mars executable used.
    inputfile : str
        If needed, some input file used for the Mars executable (e.g. a scalib
        file for sorcerer).
    inputcard : str
        Input card used for the Mars executable.
    rc : str or int
        Return code of the Mars executable.
    historyfile : str
        The history file that keeps track of the analysis steps.
    """
    now = datetime.utcnow()
    datestring = now.strftime("%a %b %d %X UTC %Y")  # Similar but not equal to %c (no timezone)
<<<<<<< HEAD
    stringtowrite = f"{run} {program} {datestring} {inputfile} {inputcard} {rc} {prod_id}\n"
=======
    stringtowrite = f"{run} {program} {prod_id} {datestring} {inputfile} {inputcard} {rc}\n"
>>>>>>> 54e303eb
    appendtofile(historyfile, stringtowrite)<|MERGE_RESOLUTION|>--- conflicted
+++ resolved
@@ -161,9 +161,5 @@
     """
     now = datetime.utcnow()
     datestring = now.strftime("%a %b %d %X UTC %Y")  # Similar but not equal to %c (no timezone)
-<<<<<<< HEAD
-    stringtowrite = f"{run} {program} {datestring} {inputfile} {inputcard} {rc} {prod_id}\n"
-=======
     stringtowrite = f"{run} {program} {prod_id} {datestring} {inputfile} {inputcard} {rc}\n"
->>>>>>> 54e303eb
     appendtofile(historyfile, stringtowrite)