--- conflicted
+++ resolved
@@ -21,11 +21,8 @@
   - h5py
   - joblib
   - traitlets=5.0
-<<<<<<< HEAD
   - click
-=======
   - pymongo
->>>>>>> cdc88ca5
   # dev dependencies
   - pre-commit
   - pytest
