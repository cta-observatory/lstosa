--- conflicted
+++ resolved
@@ -1,6 +1,3 @@
-<<<<<<< HEAD
-from osa.utils.standardhandle import verbose, error, stringify, gettag
-=======
 import subprocess
 import sys
 from os.path import join
@@ -12,20 +9,11 @@
 from osa.utils.cliopts import calibrationsequencecliparsing
 from osa.utils.standardhandle import error, gettag, stringify, verbose
 from osa.utils.utils import lstdate_to_dir
->>>>>>> 0727a11d
 
 __all__ = ["calibrationsequence"]
 
 
 def calibrationsequence(args):
-<<<<<<< HEAD
-    tag = gettag()
-
-    from os.path import join
-    from osa.utils import options
-    from osa.jobs.job import historylevel
-=======
->>>>>>> 0727a11d
 
     # this is the python interface to run sorcerer with the -c option for calibration
     # args: <RUN>
@@ -34,22 +22,13 @@
     run_ped = args[2]
     run_cal = args[3]
 
-<<<<<<< HEAD
-    historyfile = join(options.directory, 'sequence_' + options.tel_id + '_' + run_cal + '.history')
-    level, rc = historylevel(historyfile, 'CALIBRATION')
-=======
     historyfile = join(options.directory, f"sequence_{options.tel_id }_{run_cal}.history")
     level, rc = historylevel(historyfile, "CALIBRATION")
->>>>>>> 0727a11d
     verbose(tag, f"Going to level {level}")
     print("historyfile:", historyfile, run_ped)
     print("PEDESTAL directory:", options.directory, options.tel_id)
     print("level & rc:", level, rc)
-<<<<<<< HEAD
-    #    exit()
-=======
     # sys.exit()
->>>>>>> 0727a11d
     if level == 2:
         rc = drs4_pedestal(run_ped, pedestal_output_file, historyfile)
         level -= 1
@@ -64,23 +43,6 @@
 
 
 def drs4_pedestal(run_ped, pedestal_output_file, historyfile):
-<<<<<<< HEAD
-    tag = gettag()
-    from sys import exit
-    from os.path import join
-    import subprocess
-    from osa.configs.config import cfg
-    from osa.reports.report import history
-    from osa.utils.utils import lstdate_to_dir
-
-    sequencetextfile = join(options.directory, 'sequence_' + options.tel_id + '_' + run_ped + '.txt')
-    bindir = cfg.get('LSTOSA', 'LSTCHAINDIR')
-    daqdir = cfg.get(options.tel_id, 'RAWDIR')
-    # carddir = cfg.get('LSTOSA', 'CARDDIR')
-    inputcard = cfg.get(options.tel_id, 'CALIBRATIONCONFIGCARD')
-    # configcard = join(carddir, inputcard)
-=======
->>>>>>> 0727a11d
 
     # sequencetextfile = join(options.directory, "sequence_" + options.tel_id + "_" + run_ped + ".txt")
     # bindir = cfg.get("LSTOSA", "LSTCHAINDIR")
@@ -107,52 +69,23 @@
 
     # error handling, for now no nonfatal errors are implemented for CALIBRATION
     try:
-<<<<<<< HEAD
-        verbose(tag, f"Executing \"{stringify(commandargs)}\"")
-=======
         verbose(tag, f"Executing {stringify(commandargs)}")
->>>>>>> 0727a11d
         rc = subprocess.call(commandargs)
     # except OSError as (ValueError, NameError):
     except OSError as ValueError:
         history(run_ped, commandconcept, pedestal_output_file, inputcard, ValueError, historyfile)
-<<<<<<< HEAD
-        error(tag, f"Could not execute \"{stringify(commandargs)}\", {NameError}", ValueError)
-=======
         error(tag, f"Could not execute {stringify(commandargs)}, {ValueError}", ValueError)
->>>>>>> 0727a11d
     except subprocess.CalledProcessError as Error:
         error(tag, Error, rc)
     else:
         history(run_ped, commandconcept, pedestal_output_file, inputcard, rc, historyfile)
 
-<<<<<<< HEAD
-    # Error handling, for now no nonfatal errors are implemented for CALIBRATION
-=======
->>>>>>> 0727a11d
     if rc != 0:
         sys.exit(rc)
     return rc
 
 
 def calibrate(calibration_run_id, pedestal_file, calibration_output_file, historyfile):
-<<<<<<< HEAD
-    tag = gettag()
-    from sys import exit
-    from os.path import join
-    import subprocess
-    from osa.configs.config import cfg
-    from osa.reports.report import history
-    from osa.utils.utils import lstdate_to_dir
-
-    # sequencetextfile = join(options.directory, 'sequence_' + options.tel_id + '_' + run + '.txt')
-    bindir = cfg.get('LSTOSA', 'LSTCHAINDIR')
-    daqdir = cfg.get(options.tel_id, 'RAWDIR')
-    # carddir = cfg.get('LSTOSA', 'CARDDIR')
-    inputcard = cfg.get(options.tel_id, 'CALIBRATIONCONFIGCARD')
-    # configcard = join(carddir, inputcard)
-=======
->>>>>>> 0727a11d
 
     # sequencetextfile = join(options.directory, 'sequence_' + options.tel_id + '_' + run + '.txt')
     # bindir = cfg.get("LSTOSA", "LSTCHAINDIR")
@@ -166,28 +99,14 @@
         nightdir,
         f'{cfg.get("LSTOSA", "R0PREFIX")}.Run{calibration_run_id}.0000{cfg.get("LSTOSA", "R0SUFFIX")}',
     )
-<<<<<<< HEAD
-
-    calib_config_file = cfg.get('LSTOSA', 'CALIBCONFIGFILE')
-
-    flat_field_sample_size = cfg.get('LSTOSA', 'FLATFIELDCALCULATORSAMPLESIZE')
-    pedestal_cal_sample_size = cfg.get('LSTOSA', 'PEDESTALCALCULATORSAMPLESIZE')
-    event_source_max_events = cfg.get('LSTOSA', 'EVENTSOURCEMAXEVENTS')
-
-=======
     calib_config_file = cfg.get("LSTOSA", "CALIBCONFIGFILE")
     flat_field_sample_size = cfg.get("LSTOSA", "FLATFIELDCALCULATORSAMPLESIZE")
     pedestal_cal_sample_size = cfg.get("LSTOSA", "PEDESTALCALCULATORSAMPLESIZE")
     event_source_max_events = cfg.get("LSTOSA", "EVENTSOURCEMAXEVENTS")
->>>>>>> 0727a11d
     # calibration_version = cfg.get('LSTOSA', 'CALIBRATION_VERSION')  #def: 0
     # n_events_statistics = cfg.get('LSTOSA', 'STATISTICS')  #def: 10000
     # calibration_base_dir = cfg.get('LSTOSA', 'CALIB_BASE_DIRECTORY')  #def: '/fefs/aswg/data/real'
     # calculate_time_run = cfg.get('LSTOSA', 'CALCULATE_TIME_RUN')  #def: '1625'
-<<<<<<< HEAD
-
-=======
->>>>>>> 0727a11d
     commandargs = [
         cfg.get("PROGRAM", "CALIBRATION"),
         "--input_file=" + calibration_data_file,
@@ -199,18 +118,6 @@
         "--config=" + calib_config_file,
     ]
     # FIXME: Include time calibration!
-<<<<<<< HEAD
-    '''
-    optional.add_argument('--ff_calibration', help="Perform the charge calibration (yes/no)",type=str, default='yes')
-    optional.add_argument('--tel_id', help="telescope id. Default = 1", type=int, default=1)
-    '''
-
-    print("COMAND for calib:", commandargs)
-    commandconcept = 'calibration'
-    calibrationfile = 'new_calib'
-    try:
-        verbose(tag, f"Executing \"{stringify(commandargs)}\"")
-=======
     # optional.add_argument('--ff_calibration', help="Perform the charge calibration (yes/no)",type=str, default='yes')
     # optional.add_argument('--tel_id', help="telescope id. Default = 1", type=int, default=1)
     commandconcept = "calibration"
@@ -220,46 +127,26 @@
     # error handling, for now no nonfatal errors are implemented for CALIBRATION
     try:
         verbose(tag, f"Executing {stringify(commandargs)}")
->>>>>>> 0727a11d
         rc = subprocess.call(commandargs)
     # except OSError as (ValueError, NameError):
     except OSError as ValueError:
         history(calibration_run_id, commandconcept, calibrationfile, inputcard, ValueError, historyfile)
-<<<<<<< HEAD
-        error(tag, f"Could not execute \"{stringify(commandargs)}\", {NameError}", ValueError)
-=======
         error(tag, f"Could not execute {stringify(commandargs)}, {ValueError}", ValueError)
->>>>>>> 0727a11d
     except subprocess.CalledProcessError as Error:
         error(tag, Error, rc)
     else:
         history(calibration_run_id, commandconcept, calibrationfile, inputcard, rc, historyfile)
 
-<<<<<<< HEAD
-    # Error handling, for now no nonfatal errors are implemented for CALIBRATION
-=======
->>>>>>> 0727a11d
     if rc != 0:
         sys.exit(rc)
     return rc
 
 
-<<<<<<< HEAD
-if __name__ == '__main__':
-    tag = gettag()
-    import sys
-    from osa.utils import options, cliopts
-
-    # Set the options through cli parsing
-    args = cliopts.calibrationsequencecliparsing(sys.argv[0])
-    # Run the routine
-=======
 if __name__ == "__main__":
 
     tag = gettag()
     # set the options through cli parsing
     args = calibrationsequencecliparsing(sys.argv[0])
     # run the routine
->>>>>>> 0727a11d
     rc = calibrationsequence(args)
     sys.exit(rc)