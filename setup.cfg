[metadata]
name = lstosa
description = Onsite analysis pipeline for the CTA LST-1
url = https://github.com/cta-observatory/lstosa
author = lstosa developers, CTA-LST project
author_email = dmorcuen@ucm.es
license = BSD 3-Clause License
long_description = file: README.md
long_description_content_type = text/markdown

project_urls =
    Bug Tracker = https://github.com/cta-observatory/lstosa/issues
    Documentation = https://lstosa.readthedocs.io/
    Source Code = https://github.com/cta-observatory/lstosa

classifiers =
    Development Status :: 4 - Beta
    License :: OSI Approved :: BSD License
    Intended Audience :: Science/Research
    Topic :: Scientific/Engineering :: Astronomy
    Topic :: Scientific/Engineering :: Physics
    Programming Language :: Python :: 3

[options]
packages = find:
setup_requires = setuptools_scm
python_requires = >=3.11
install_requires =
<<<<<<< HEAD
    astropy~=5.0
    lstchain==0.10.0
    ctapipe~=0.19.2
    matplotlib~=3.7
    numpy
=======
    astropy~=4.2
    lstchain~=0.9.13
    ctapipe~=0.12.0
    matplotlib~=3.5
    numpy<1.22.0a0
>>>>>>> 0cc21ddc
    pandas
    pyyaml
    prov
    pydot
    pydotplus
    psutil
    click
    toml
    pymongo
    gammapy~=1.1
    tenacity
    protobuf~=3.20.0

zip_safe = no
include_package_data = True

[options.packages.find]
exclude = osa._dev_version

[options.entry_points]
console_scripts =
    sequencer = osa.scripts.sequencer:main
    closer = osa.scripts.closer:main
    autocloser = osa.scripts.autocloser:main
    copy_datacheck = osa.scripts.copy_datacheck:main
    datasequence = osa.scripts.datasequence:main
    sequencer_webmaker = osa.scripts.sequencer_webmaker:main
    show_run_summary = osa.scripts.show_run_summary:main
    show_run_summary_tcu = osa.scripts.show_run_summary_tcu:main
    provprocess = osa.scripts.provprocess:main
    simulate_processing = osa.scripts.simulate_processing:main
    calibration_pipeline = osa.scripts.calibration_pipeline:main
    dl3_stage = osa.workflow.dl3:main
    theta2_significance = osa.high_level.significance:main
    source_coordinates = osa.nightsummary.set_source_coordinates:main
    reprocessing = osa.scripts.reprocessing:main
    reprocess_longterm = osa.scripts.reprocess_longterm:main
    gain_selection = osa.scripts.gain_selection:main

[options.extras_require]
setup = setuptools_scm

test =
    pytest
    pytest-cov
    freezegun

docs =
    sphinx
    sphinx_rtd_theme
    sphinx_automodapi
    sphinx_argparse
    sphinx-autoapi
    numpydoc

[options.package_data]
osa.configs = sequencer.cfg
osa.provenance.config = definition.yaml, logger.yaml
osa.webserver = osa.css

[pylint.FORMAT]
disable = logging-fstring-interpolation

[pycodestyle]
count = False
ignore = E501,W503,E203,W201
max-line-length = 100
statistics = True

[flake8]
max-line-length = 100
exclude =
    tests/
    *test*
    osa/scripts/update_source_catalog.py<|MERGE_RESOLUTION|>--- conflicted
+++ resolved
@@ -26,19 +26,11 @@
 setup_requires = setuptools_scm
 python_requires = >=3.11
 install_requires =
-<<<<<<< HEAD
     astropy~=5.0
     lstchain==0.10.0
     ctapipe~=0.19.2
     matplotlib~=3.7
     numpy
-=======
-    astropy~=4.2
-    lstchain~=0.9.13
-    ctapipe~=0.12.0
-    matplotlib~=3.5
-    numpy<1.22.0a0
->>>>>>> 0cc21ddc
     pandas
     pyyaml
     prov
