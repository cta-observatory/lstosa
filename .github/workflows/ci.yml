--- conflicted
+++ resolved
@@ -18,13 +18,8 @@
     steps:
       - uses: actions/checkout@v3
 
-<<<<<<< HEAD
       - name: Set up Python 3.11
         uses: actions/setup-python@v2
-=======
-      - name: Set up Python 3.8
-        uses: actions/setup-python@v4
->>>>>>> 0cc21ddc
         with:
           python-version: 3.11
 
