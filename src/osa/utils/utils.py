"""Functions to deal with dates and prod IDs."""


import inspect
import logging
import os
import re
import time
import tables
import numpy as np
from datetime import datetime, timedelta
from pathlib import Path
from socket import gethostname
<<<<<<< HEAD
from gammapy.data import observatory_locations
from astropy import units as u
from lstchain.image.cleaning import find_tailcuts
=======
from lstchain.onsite import find_filter_wheels
>>>>>>> 412eb7e2

import osa.paths
from osa.configs import options
from osa.configs.config import cfg
from osa.utils.iofile import write_to_file
from osa.utils.logging import myLogger


__all__ = [
    "get_lstchain_version",
    "date_to_dir",
    "date_to_iso",
    "is_day_closed",
    "get_prod_id",
    "night_finished_flag",
    "is_defined",
    "create_lock",
    "stringify",
    "gettag",
    "get_dl1_prod_id",
    "get_dl2_prod_id",
    "time_to_seconds",
    "DATACHECK_FILE_PATTERNS",
    "YESTERDAY",
    "set_prod_ids",
    "is_night_time",
    "cron_lock",
    "example_seq",
    "wait_for_daytime",
]

log = myLogger(logging.getLogger(__name__))

DATACHECK_PRODUCTS = ["drs4", "enf_calibration", "dl1"]

DATACHECK_FILE_PATTERNS = {
    "PEDESTAL": "drs4*.pdf",
    "CALIB": "calibration*.pdf",
    "DL1AB": "datacheck_dl1*.pdf",
    "LONGTERM": "DL1_datacheck_*.*",
}

YESTERDAY = datetime.now() - timedelta(days=1)


def get_lstchain_version():
    """
    Get the lstchain version.

    Returns
    -------
    lstchain_version: string
    """
    from lstchain import __version__

    return f"v{__version__}"


def get_prod_id():
    """
    Get production ID from the configuration file if it is defined.
    Otherwise, it takes the lstchain version used.

    Returns
    -------
    prod_id: string
    """
    if not options.prod_id:
        if cfg.get("LST1", "PROD_ID") is not None:
            options.prod_id = cfg.get("LST1", "PROD_ID")
        else:
            options.prod_id = get_lstchain_version()

    log.debug(f"Getting prod ID for the running analysis directory: {options.prod_id}")

    return options.prod_id


def get_dl1_prod_id():
    """
    Get the prod ID for the dl1 products provided
    it is defined in the configuration file.

    Returns
    -------
    dl1_prod_id: string
    """
    if not options.dl1_prod_id:
        if cfg.get("LST1", "DL1_PROD_ID") is not None:
            options.dl1_prod_id = cfg.get("LST1", "DL1_PROD_ID")
        else:
            options.dl1_prod_id = get_lstchain_version()

    log.debug(f"Getting prod ID for DL1 products: {options.dl1_prod_id}")

    return options.dl1_prod_id


def get_dl2_prod_id():
    """

    Returns
    -------

    """
    if not options.dl2_prod_id:
        if cfg.get("LST1", "DL2_PROD_ID") is not None:
            options.dl2_prod_id = cfg.get("LST1", "DL2_PROD_ID")
        else:
            options.dl2_prod_id = get_lstchain_version()

    log.debug(f"Getting prod ID for DL2 products: {options.dl2_prod_id}")

    return options.dl2_prod_id


def create_lock(lockfile) -> bool:
    """
    Create a lock file to prevent multiple instances of the same analysis.

    Parameters
    ----------
    lockfile: pathlib.Path

    Returns
    -------
    bool
    """
    directory_lock = lockfile.parent
    if options.simulate:
        log.debug(f"Simulate the creation of lock file {lockfile}")
    elif lockfile.exists() and lockfile.is_file():
        with open(lockfile, "r") as f:
            hostpid = f.readline()
        log.error(f"Lock by a previous process {hostpid}, exiting!\n")
        return True
    else:
        if not directory_lock.exists():
            directory_lock.mkdir(exist_ok=True, parents=True)
            log.debug(f"Creating parent directory {directory_lock} for lock file")
            pid = str(os.getpid())
            hostname = gethostname()
            content = f"{hostname}:{pid}"
            write_to_file(lockfile, content)
            log.debug(f"Lock file {lockfile} created")
            return True
    return False


def night_finished_flag() -> Path:
    """
    Create night-is-finished lock file.

    Returns
    -------
    lockfile: pathlib.Path
        Path of the lock file
    """
    basename = cfg.get("LSTOSA", "end_of_activity")
    date = date_to_dir(options.date)
    close_directory = Path(cfg.get(options.tel_id, "CLOSER_DIR"))
    lock_file = close_directory / date / options.prod_id / basename
    log.debug(f"Looking for lock file {lock_file}")
    return lock_file.resolve()


def date_to_iso(date: datetime) -> str:
    """Function to change from YYYY-MM-DD to YYYY-MM-DD."""
    return date.strftime("%Y-%m-%d")


def date_to_dir(date: datetime) -> str:
    """Function to change from YYYY-MM-DD to YYYYMMDD format (used for directories)."""
    return date.strftime("%Y%m%d")


def is_defined(variable):
    """Check if a variable is already defined."""
    try:
        variable
    except NameError:
        variable = None
    return variable is not None


def is_day_closed() -> bool:
    """Get the name and Check for the existence of the Closer flag file."""
    flag_file = night_finished_flag()
    return flag_file.exists()


def stringify(args):
    """Join a list of arguments in a string."""
    return " ".join(map(str, args))


def gettag():
    """Get the name of the script currently being used."""
    parent_file = os.path.basename(inspect.stack()[1][1])
    parent_module = inspect.stack()[1][3]
    return f"{parent_file}({parent_module})"


def time_to_seconds(timestring):
    """
    Transform (D-)HH:MM:SS time format to seconds.

    Parameters
    ----------
    timestring: str or None
        Time in format (D-)HH:MM:SS

    Returns
    -------
    Seconds that correspond to (D-)HH:MM:SS
    """
    if timestring is None:
        timestring = "00:00:00"
    if "-" in timestring:
        # Day is also specified (D-)HH:MM:SS
        days, hhmmss = timestring.split("-")
        hours, minutes, seconds = hhmmss.split(":")
        return int(days) * 24 * 3600 + int(hours) * 3600 + int(minutes) * 60 + int(seconds)

    split_time = timestring.split(":")
    if len(split_time) == 2:
        # MM:SS
        minutes, seconds = split_time
        hours = 0
    elif len(split_time) == 3:
        # HH:MM:SS
        hours, minutes, seconds = split_time
    else:
        raise ValueError("Time format not recognized.")
    return int(hours) * 3600 + int(minutes) * 60 + int(seconds)


def set_prod_ids():
    """Set the product IDs."""
    options.prod_id = get_prod_id()

    if cfg.get("LST1", "DL1_PROD_ID") is not None:
        options.dl1_prod_id = get_dl1_prod_id()
    else:
        options.dl1_prod_id = options.prod_id

    if cfg.get("LST1", "DL2_PROD_ID") is not None:
        options.dl2_prod_id = get_dl2_prod_id()
    else:
        options.dl2_prod_id = options.prod_id


def is_night_time(hour):
    """Check if it is nighttime."""
    if 8 <= hour <= 18:
        return False
    log.error("It is dark outside...")
    return True


def example_seq():
    """Example sequence table output for testing."""
    return "./extra/example_sequencer.txt"


def cron_lock(tel) -> Path:
    """Create a lock file for the cron jobs."""
    return osa.paths.analysis_path(tel) / "cron.lock"


def wait_for_daytime(start=8, end=18):
    """
    Check every hour if it is still nighttime
    to not running jobs while it is still night.
    """
    while time.localtime().tm_hour <= start or time.localtime().tm_hour >= end:
        log.info("Waiting for sunrise to not interfere with the data-taking. Sleeping.")
        time.sleep(3600)


<<<<<<< HEAD
def culmination_angle(dec: u.Quantity) -> u.Quantity:  
    """
    Calculate culmination angle for a given declination.

    Parameters
    ----------
    dec: Quantity
        declination coordinate in degrees

    Returns
    -------
    Culmination angle in degrees
    """
    location = observatory_locations["cta_north"]
    Lat = location.lat  # latitude of the LST1 site    
    return abs(Lat - dec)


def get_median_dec(datacheck_file: Path) -> u.Quantity:
    """Get the median pointing declination of a given run from the run-wise datacheck file."""
    with tables.open_file(datacheck_file) as dcf:
        return np.median(dcf.root.dl1datacheck.cosmics.col('tel_dec'))*u.deg


def convert_dec_string(dec_str: str) -> u.Quantity:
    """Return the declination angle in degrees corresponding to a 
    given string of the form "dec_XXXX" or "dec_min_XXXX"."""
    
    # Check if dec_str has a valid format
    pattern = r'^dec_(\d{3,4})$|^dec_min_(\d{3,4})$'
    if re.match(pattern, dec_str):
        
        # Split the string into parts
        parts = dec_str.split('_')

        # Extract the sign, degrees, and minutes
        sign = 1 if 'min' not in parts else -1
        degrees = int(parts[-1])

        # Calculate the numerical value
        dec_value = sign * (degrees / 100)

        return dec_value*u.deg


def get_declinations_dict(list1: list, list2: list) -> dict:
    """Return a dictionary created from two given lists."""
    corresponding_dict = {}
    for index, element in enumerate(list2):
        corresponding_dict[element] = list1[index]
    return corresponding_dict
        

def get_nsb_dict(rf_models_dir: Path, rf_models_prefix: str) -> dict:
    """Return a dictionary with the NSB level of the RF models and the path to each model."""
    rf_models = sorted(rf_models_dir.glob(f"{rf_models_prefix}*"))
    pattern = r"nsb_tuning_([\d.]+)"
    nsb_dict = {
        float(re.search(pattern, str(rf_model)).group(1)): rf_model
        for rf_model in rf_models if re.search(pattern, str(rf_model))
    }
    return nsb_dict


def get_mc_nsb_dir(run_id: int, rf_models_dir: Path) -> Path:
    """
    Return the path of the RF models directory with the NSB level 
    closest to that of the data for a given run.
    """
    analysis_dir = options.directory
    additional_nsb = get_nsb_level(analysis_dir, run_id)

    rf_models_prefix = cfg.get("lstchain", "mc_prod")
    nsb_dict = get_nsb_dict(rf_models_dir, rf_models_prefix)
    closest_nsb_value = min(nsb_dict.keys(), key=lambda x: abs(float(x) - additional_nsb))

    return nsb_dict[closest_nsb_value]


def get_nsb_level(analysis_dir, run_id):
    """Choose the closest NSB among those that are processed with the same cleaning level."""
    analysis_dir = options.directory
    _, nsb, config = find_tailcuts(analysis_dir, run_id)
    picture_th = config["picture_thresh"]

    nsb_levels = np.array([0.00, 0.07, 0.14, 0.22, 0.38, 0.50, 0.81, 1.25, 1.76, 2.34])
    pth = np.array([8, 8, 8, 8, 10, 10, 12, 14, 16, 18])
    candidate_nsbs = nsb_levels[pth==picture_th]
   
    diff = abs(candidate_nsbs - nsb)
    return candidate_nsbs[np.argsort(diff)][0]


def get_RF_model(run_id: int) -> Path:
    """Get the path of the RF models to be used in the DL2 production for a given run.
    
    The choice of the models is based on the adequate additional NSB level
    and the proper declination line of the MC used for the training.
    """
    datacheck_dir = options.directory / options.dl1_prod_id / "datacheck"
    datacheck_file = datacheck_dir / f"datacheck_dl1_LST-1.Run{run_id:05d}.h5"

    pointing_dec = get_median_dec(datacheck_file)
    pointing_culmination = culmination_angle(pointing_dec)

    rf_models_base_dir = Path(cfg.get("LST1", "RF_MODELS"))
    rf_models_dir = get_mc_nsb_dir(run_id, rf_models_base_dir)
    
    if options.test:
        rf_model_path = rf_models_dir / "dec_2276"
        return rf_model_path.resolve()
  
    dec_list = os.listdir(rf_models_dir)

    # Convert each string in the list to numerical values
    dec_values = [convert_dec_string(dec) for dec in dec_list]
    dec_values = [dec for dec in dec_values if dec is not None]
    
    closest_declination = min(dec_values, key=lambda x: abs(x - pointing_dec))
    closest_dec_culmination = culmination_angle(closest_declination)
    
    lst_location = observatory_locations["cta_north"]
    lst_latitude = lst_location.lat  # latitude of the LST1 site    
    closest_lines = sorted(sorted(dec_values, key=lambda x: abs(x - lst_latitude))[:2])

    if pointing_dec < closest_lines[0] or pointing_dec > closest_lines[1]:
        # If the pointing declination is between the two MC lines closest to the latitude of 
        # the LST1 site, this check is not necessary.
        log.debug(
            f"The declination closest to {pointing_dec} is: {closest_declination}."
            "Checking if the culmination angle is larger than the one of the pointing."
        )
        while closest_dec_culmination > pointing_culmination:
            # If the culmination angle of the closest declination line is larger than for
            # the pointing declination, remove it from the declination lines list and
            # look for the second closest declination line.
            declinations_dict = get_declinations_dict(dec_list, dec_values)
            declination_str = declinations_dict[closest_declination]
            dec_values.remove(closest_declination)
            dec_list.remove(declination_str)
            closest_declination = min(dec_values, key=lambda x: abs(x - pointing_dec))
            closest_dec_culmination = culmination_angle(closest_declination)
    
    log.debug(f"The declination line to use for the DL2 production is: {closest_declination}")
    
    declinations_dict = get_declinations_dict(dec_list, dec_values)
    declination_str = declinations_dict[closest_declination]

    rf_model_path = rf_models_dir / declination_str

    return rf_model_path
=======
def get_calib_filters(run_id):
    """Get the filters used for the calibration."""
    if options.test:  # Run tests avoiding the access to the database
        return 52

    else:
        mongodb = cfg.get("database", "caco_db")
        try:
            # Cast run_id to int to avoid problems with numpy int64 encoding in MongoDB
            return find_filter_wheels(int(run_id), mongodb)
        except IOError:
            log.warning("No filter information found in database. Assuming positions 52.")
            return 52
>>>>>>> 412eb7e2
<|MERGE_RESOLUTION|>--- conflicted
+++ resolved
@@ -11,13 +11,10 @@
 from datetime import datetime, timedelta
 from pathlib import Path
 from socket import gethostname
-<<<<<<< HEAD
 from gammapy.data import observatory_locations
 from astropy import units as u
 from lstchain.image.cleaning import find_tailcuts
-=======
 from lstchain.onsite import find_filter_wheels
->>>>>>> 412eb7e2
 
 import osa.paths
 from osa.configs import options
@@ -298,7 +295,21 @@
         time.sleep(3600)
 
 
-<<<<<<< HEAD
+def get_calib_filters(run_id):
+    """Get the filters used for the calibration."""
+    if options.test:  # Run tests avoiding the access to the database
+        return 52
+
+    else:
+        mongodb = cfg.get("database", "caco_db")
+        try:
+            # Cast run_id to int to avoid problems with numpy int64 encoding in MongoDB
+            return find_filter_wheels(int(run_id), mongodb)
+        except IOError:
+            log.warning("No filter information found in database. Assuming positions 52.")
+            return 52
+
+
 def culmination_angle(dec: u.Quantity) -> u.Quantity:  
     """
     Calculate culmination angle for a given declination.
@@ -449,19 +460,4 @@
 
     rf_model_path = rf_models_dir / declination_str
 
-    return rf_model_path
-=======
-def get_calib_filters(run_id):
-    """Get the filters used for the calibration."""
-    if options.test:  # Run tests avoiding the access to the database
-        return 52
-
-    else:
-        mongodb = cfg.get("database", "caco_db")
-        try:
-            # Cast run_id to int to avoid problems with numpy int64 encoding in MongoDB
-            return find_filter_wheels(int(run_id), mongodb)
-        except IOError:
-            log.warning("No filter information found in database. Assuming positions 52.")
-            return 52
->>>>>>> 412eb7e2
+    return rf_model_path