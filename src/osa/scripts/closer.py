"""
End-of-night script and functions. Check that everything has been processed,
collect results and merge them if needed.
"""

import logging
import re
import shutil
import subprocess
import sys
import time
from datetime import datetime, timedelta
from pathlib import Path
from typing import Tuple, Iterable, List

from osa import osadb
from osa.configs import options
from osa.configs.config import cfg
from osa.job import (
    are_all_jobs_correctly_finished, 
    save_job_information, 
    run_sacct, 
    get_closer_sacct_output
)
from osa.nightsummary.extract import extract_runs, extract_sequences
from osa.nightsummary.nightsummary import run_summary_table
from osa.paths import destination_dir
from osa.raw import is_raw_data_available
from osa.report import start
from osa.utils.cliopts import closercliparsing
from osa.utils.logging import myLogger
from osa.utils.register import register_found_pattern
from osa.utils.mail import send_warning_mail
from osa.utils.utils import (
    night_finished_flag,
    is_day_closed,
    stringify,
    date_to_dir,
    create_lock,
    gettag,
    date_to_iso,
)

__all__ = [
    "is_sequencer_successful",
    "ask_for_closing",
    "post_process",
    "post_process_files",
    "is_finished_check",
    "extract_provenance",
    "merge_dl1_datacheck",
    "set_closed_with_file",
    "merge_files",
    "daily_datacheck",
    "daily_longterm_cmd",
    "observation_finished",
]

log = myLogger(logging.getLogger())


def main():
    """Main function in charge of closing the sequences."""
    closercliparsing()

    if options.verbose:
        log.setLevel(logging.DEBUG)
    else:
        log.setLevel(logging.INFO)

    if options.simulate:
        log.info("Running in simulation mode.")

    # initiating report
    tag = gettag()
    start(tag)

    # starting the algorithm
    if not observation_finished():
        log.warning("Observations not over, it is earlier than 08:00 UTC.")
        sys.exit(0)

    elif is_day_closed():
        log.info(f"Date {date_to_iso(options.date)} already closed for {options.tel_id}")
        sys.exit(0)
    else:
        if options.seqtoclose is not None:
            log.info(f"Closing sequence {options.seqtoclose}")

        sequencer_tuple = [False, []]

        if is_raw_data_available(options.date):
            # proceed normally
            log.debug(f"Checking sequencer_tuple {sequencer_tuple}")
            night_summary_table = run_summary_table(options.date)
            sequencer_tuple = is_finished_check(night_summary_table)

            if not is_sequencer_successful(sequencer_tuple):
                log.info("Sequencer did not complete or finish unsuccessfully")
                ask_for_closing()
        else:
            log.error("Never thought about this possibility, please check the code")
            sys.exit(-1)

        save_job_information()
        post_process(sequencer_tuple)


def is_sequencer_successful(seq_tuple: Tuple[bool, Iterable]):
    """Return a bool assessing whether the sequencer has successfully finished or not."""
    return seq_tuple[0]


def ask_for_closing():
    """
    Ask the user whether sequences should be closed or not.
    A True (Y/y) closes, while False(N/n) answer stops the program.

    Returns
    -------
    object
    """

    if options.noninteractive:
        return

    answer_check = False

    while not answer_check:
        try:
            answer_user = "n"
        except KeyboardInterrupt:
            log.warning("Program exited by user.")
            sys.exit(1)
        except EOFError as error:
            log.exception(f"End of file not expected, {error}")
            sys.exit(2)
        else:
            answer_check = True
            if answer_user in {"n", "N"}:
                # the user does not want to close
                log.info(
                    f"Day {options.date} for {options.tel_id} will "
                    f"remain open unless closing is forced"
                )
                sys.exit(0)
            elif answer_user in {"y", "Y"}:
                continue
            else:
                log.warning("Answer not understood, please type y or n")
                answer_check = False


def post_process(seq_tuple):
    """Set of last instructions."""
    seq_list = seq_tuple[1]

    # Close the sequences
    post_process_files(seq_list)

    # Merge DL1 datacheck files and produce PDFs. It also produces
    # the daily datacheck report using the longterm script, and updates
    # the longterm DL1 datacheck file with the cherenkov_transparency script.
    if cfg.getboolean("lstchain", "merge_dl1_datacheck"):
        list_job_id = merge_dl1_datacheck(seq_list)
        longterm_job_id = daily_datacheck(daily_longterm_cmd(list_job_id))
        cherenkov_transparency(cherenkov_transparency_cmd(longterm_job_id))
        create_longterm_symlink()

    # Extract the provenance info
    extract_provenance(seq_list)

    # Merge DL1b files run-wise
    merge_files(seq_list, data_level="DL1AB")

    merge_muon_files(seq_list)

    # Merge DL2 files run-wise
    if not options.no_dl2:
        merge_files(seq_list, data_level="DL2")

    time.sleep(600)

    # Check if all jobs launched by autocloser finished correctly 
    # before creating the NightFinished.txt file
    n_max = 6
    n = 0
    while not all_closer_jobs_finished_correctly() & n <= n_max:
        log.info(
            "All jobs launched by autocloser did not finished correctly yet. "
            "Checking again in 10 minutes..."
        )
        time.sleep(600)
        n += 1

    if n > n_max:
        send_warning_mail(date=options.date)
        return False

    if options.seqtoclose is None:
        database = cfg.get("database", "path")
        if database:
            osadb.end_processing(date_to_iso(options.date))
        # Creating closing flag files will be deprecated in future versions
        return set_closed_with_file()

    return False


def post_process_files(seq_list: list):
    """
    Identify the different types of files, try to close the sequences
    and copy output files to corresponding data directories.

    Parameters
    ----------
    seq_list: list
        list of sequences
    """

    output_files_set = set(Path(options.directory).rglob("*Run*"))

    DL1AB_RE = re.compile(rf"{options.dl1_prod_id}/dl1.*.(?:h5|hdf5|hdf)")
    MUONS_RE = re.compile(r"muons.*.fits")
    DATACHECK_RE = re.compile(r"datacheck_dl1.*.(?:h5|hdf5|hdf)")
    INTERLEAVED_RE = re.compile(r"interleaved.*.(?:h5|hdf5|hdf)")

    pattern_files = dict(
        [
            ("DL1AB", DL1AB_RE),
            ("MUON", MUONS_RE),
            ("DATACHECK", DATACHECK_RE),
            ("INTERLEAVED", INTERLEAVED_RE),
        ]
    )

    if not options.no_dl2:
        DL2_RE = re.compile(f"{options.dl2_prod_id}/dl2.*.(?:h5|hdf5|hdf)")
        pattern_files["DL2"] = DL2_RE

    for concept, pattern_re in pattern_files.items():
        log.info(f"Post processing {concept} files, {len(output_files_set)} files left")

        dst_path = destination_dir(concept, create_dir=True)

        log.debug(f"Checking if {concept} files need to be moved to {dst_path}")

        for file_path in output_files_set.copy():

            file = str(file_path)
            # If seqtoclose is set, we only want to close that sequence
            if options.seqtoclose is not None and options.seqtoclose not in file:
                continue

            if pattern_found := pattern_re.search(file):
                log.debug(f"Pattern {concept} found, {pattern_found} in {file}")
                registered_file = register_found_pattern(file_path, seq_list, concept, dst_path)
                output_files_set.remove(registered_file)


def set_closed_with_file():
    """Write the analysis report to the closer file."""
    night_finished_file = night_finished_flag()
    is_closed = False
    if not options.simulate:
        # Generate NightFinished lock file
        is_closed = create_lock(night_finished_file)
    else:
        log.debug(f"Simulate the creation of lock file {night_finished_file}")

    return is_closed


def observation_finished(date=datetime.utcnow()) -> bool:
    """
    We consider the observation as finished if it is later
    than 08:00 UTC of the next day set by `options.date`
    """
    next_morning_limit = options.date + timedelta(days=1, hours=8)
    return date > next_morning_limit


def is_finished_check(run_summary):
    """
    Check that all sequences are finished.

    Parameters
    ----------
    run_summary: astropy.Table
        Table containing the run information from a given date.

    Returns
    -------
    seq_finished: bool
        True if all sequences are finished, False otherwise.
    seq_list: list
    """

    sequence_success = False
    if run_summary is not None:
        # building the sequences (the same way as the sequencer)
        run_list = extract_runs(run_summary)
        sequence_list = extract_sequences(options.date, run_list)

        if are_all_jobs_correctly_finished(sequence_list):
            sequence_success = True
        else:
            log.info("Jobs did not correctly/yet finish")

    else:
        # empty file (no sensible data)
        sequence_success = True
        sequence_list = []

    return [sequence_success, sequence_list]


def merge_dl1_datacheck(seq_list) -> List[str]:
    """
    Merge every DL1 datacheck h5 files run-wise and generate the PDF files

    Parameters
    ----------
    seq_list: list of sequence objects
        List of Sequence Objects
    """
    log.debug("Merging dl1 datacheck files and producing PDFs")

    muons_dir = destination_dir("MUON", create_dir=False)
    datacheck_dir = destination_dir("DATACHECK", create_dir=False)

    list_job_id = []

    for sequence in seq_list:
        if sequence.type == "DATA":
            cmd = [
                "sbatch",
                "--parsable",
                "-D",
                options.directory,
                "-o",
                f"log/merge_dl1_datacheck_{sequence.run:05d}_%j.out",
                "-e",
                f"log/merge_dl1_datacheck_{sequence.run:05d}_%j.err",
                "lstchain_check_dl1",
                "--input-file",
                f"{datacheck_dir}/datacheck_dl1_LST-1.Run{sequence.run:05d}.*.h5",
                f"--output-dir={datacheck_dir}",
                f"--muons-dir={muons_dir}",
            ]
            if not options.simulate and not options.test:
                job = subprocess.run(
                    cmd,
                    encoding="utf-8",
                    capture_output=True,
                    text=True,
                    check=True,
                )
                list_job_id.append(job.stdout.strip())
            else:
                log.debug("Simulate launching scripts")

            log.debug(f"Executing {stringify(cmd)}")

    return list_job_id


def extract_provenance(seq_list):
    """
    Extract provenance run wise from the prov.log file
    where it was stored sub-run wise

    Parameters
    ----------
    seq_list: list of sequence objects
        List of Sequence Objects
    """
    log.info("Extract provenance run wise")

    nightdir = date_to_dir(options.date)

    for sequence in seq_list:
        if sequence.type == "DATA":
            drs4_pedestal_run_id = str(sequence.drs4_run)
            pedcal_run_id = str(sequence.pedcal_run)
            cmd = [
                "sbatch",
                "-D",
                options.directory,
                "-o",
                f"log/provenance_{sequence.run:05d}_%j.log",
                "provprocess",
                "-c",
                options.configfile,
                drs4_pedestal_run_id,
                pedcal_run_id,
                f"{sequence.run:05d}",
                nightdir,
                options.prod_id,
            ]
            if options.no_dl2:
                cmd.append("--no-dl2")
                
            if not options.simulate and not options.test and shutil.which("sbatch") is not None:
                subprocess.run(cmd, check=True)
            else:
                log.debug("Simulate launching scripts")


def get_pattern(data_level) -> Tuple[str, str]:
    """Return the subrun wise file pattern for the data level."""
    if data_level == "DL1AB":
        return "dl1_LST-1.Run?????.????.h5", "dl1"
    if data_level == "MUON":
        return "muons_LST-1.Run?????.????.fits", "muon"
    if data_level == "DL2":
        return "dl2_LST-1.Run?????.????.h5", "dl2"

    raise ValueError(f"Unknown data level {data_level}")


def merge_files(sequence_list, data_level="DL2"):
    """Merge DL1b or DL2 h5 files run-wise."""
    log.info(f"Looping over the sequences and merging the {data_level} files")

    data_dir = destination_dir(data_level, create_dir=False)
    pattern, prefix = get_pattern(data_level)

    for sequence in sequence_list:
        if sequence.type == "DATA":
            merged_file = Path(data_dir) / f"{prefix}_LST-1.Run{sequence.run:05d}.h5"

            cmd = [
                "sbatch",
                "-D",
                options.directory,
                "-o",
                f"log/merge_{prefix}_{sequence.run:05d}_%j.log",
                "lstchain_merge_hdf5_files",
                f"--input-dir={data_dir}",
                f"--output-file={merged_file}",
                "--no-image",
                "--no-progress",
                f"--run-number={sequence.run}",
                f"--pattern={pattern}",
            ]

            log.debug(f"Executing {stringify(cmd)}")

            if not options.simulate and not options.test and shutil.which("sbatch") is not None:
                subprocess.run(cmd, check=True)
            else:
                log.debug("Simulate launching scripts")


def merge_muon_files(sequence_list):
    """Merge muon files run-wise."""
    log.info("Looping over the sequences and merging the MUON files")

    data_dir = destination_dir("MUON", create_dir=False)
    pattern, prefix = get_pattern("MUON")

    for sequence in sequence_list:
        merged_file = Path(data_dir) / f"muons_LST-1.Run{sequence.run:05d}.fits"

        cmd = [
            "sbatch",
            "-D",
            options.directory,
            "-o",
            f"log/merge_{prefix}_{sequence.run:05d}_%j.log",
            "lstchain_merge_muon_files",
            f"--input-dir={data_dir}",
            f"--output-file={merged_file}",
            f"--run-number={sequence.run}",
            f"--pattern={pattern}",
        ]

        log.debug(f"Executing {stringify(cmd)}")

        if not options.simulate and not options.test and shutil.which("sbatch") is not None:
            subprocess.run(cmd, check=True)
        else:
            log.debug("Simulate launching scripts")


def daily_longterm_cmd(parent_job_ids: List[str]) -> List[str]:
    """Build the daily longterm command."""
    nightdir = date_to_dir(options.date)
    datacheck_dir = destination_dir("DATACHECK", create_dir=False)
    muons_dir = destination_dir("MUON", create_dir=False)
    longterm_dir = Path(cfg.get("LST1", "LONGTERM_DIR")) / options.prod_id / nightdir
    longterm_output_file = longterm_dir / f"DL1_datacheck_{nightdir}.h5"

    return [
        "sbatch",
        "--parsable",
        "-D",
        options.directory,
        "-o",
        "log/longterm_daily_%j.log",
        f"--dependency=afterok:{','.join(parent_job_ids)}",
        "lstchain_longterm_dl1_check",
        f"--input-dir={datacheck_dir}",
        f"--output-file={longterm_output_file}",
        f"--muons-dir={muons_dir}",
        "--batch",
    ]


def daily_datacheck(cmd: List[str]):
    """Run daily dl1 checks using longterm script."""
    log.info("Daily dl1 checks using longterm script.")
    log.debug(f"Executing {stringify(cmd)}")

    if not options.simulate and not options.test and shutil.which("sbatch") is not None:
        job = subprocess.run(
            cmd,
            encoding="utf-8",
            capture_output=True,
            text=True,
            check=True,
        )
        job_id = job.stdout.strip()
        return job_id
    else:
        log.debug("Simulate launching scripts")


def cherenkov_transparency_cmd(longterm_job_id: str) -> List[str]:
    """Build the cherenkov transparency command."""
    nightdir = date_to_dir(options.date)
    datacheck_dir = destination_dir("DATACHECK", create_dir=False)
    longterm_dir = Path(cfg.get("LST1", "LONGTERM_DIR")) / options.prod_id / nightdir
    longterm_datacheck_file = longterm_dir / f"DL1_datacheck_{nightdir}.h5"

    return [
        "sbatch",
        "-D",
        options.directory,
        "-o",
        "log/cherenkov_transparency_%j.log",
        f"--dependency=afterok:{longterm_job_id}",
        "lstchain_cherenkov_transparency",
        f"--update-datacheck-file={longterm_datacheck_file}",
        f"--input-dir={datacheck_dir}",
    ]


def cherenkov_transparency(cmd: List[str]):
    """Update longterm dl1 check file with cherenkov transparency information."""
    log.info("Update longterm dl1 check file with cherenkov_transparency script.")
    log.debug(f"Executing {stringify(cmd)}")

    if not options.simulate and not options.test and shutil.which("sbatch") is not None:
        subprocess.run(cmd, check=True)
    else:
        log.debug("Simulate launching scripts")


<<<<<<< HEAD

=======
def all_closer_jobs_finished_correctly():
    """Check if all the jobs launched by autocloser finished correctly."""
    sacct_output = run_sacct()
    jobs_closer = get_closer_sacct_output(sacct_output)
    if len(jobs_closer[jobs_closer["State"]!="COMPLETED"])==0:
        return True
    else:
        return False
>>>>>>> 56f3a0b4


if __name__ == "__main__":
    main()<|MERGE_RESOLUTION|>--- conflicted
+++ resolved
@@ -558,9 +558,6 @@
         log.debug("Simulate launching scripts")
 
 
-<<<<<<< HEAD
-
-=======
 def all_closer_jobs_finished_correctly():
     """Check if all the jobs launched by autocloser finished correctly."""
     sacct_output = run_sacct()
@@ -569,7 +566,6 @@
         return True
     else:
         return False
->>>>>>> 56f3a0b4
 
 
 if __name__ == "__main__":
