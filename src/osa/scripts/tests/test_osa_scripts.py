import datetime
import os
import subprocess as sp
from pathlib import Path
from textwrap import dedent

import pytest
import yaml

from osa.configs import options
from osa.configs.config import cfg
from osa.scripts.closer import is_sequencer_successful, is_finished_check

ALL_SCRIPTS = [
    "sequencer",
    "closer",
    "copy_datacheck",
    "datasequence",
    "calibration_pipeline",
    "show_run_summary",
    "provprocess",
    "simulate_processing",
    "dl3_stage",
    "theta2_significance",
    "source_coordinates",
    "sequencer_webmaker",
    "gainsel_webmaker",
]

options.date = datetime.datetime.fromisoformat("2020-01-17")
options.tel_id = "LST1"
options.prod_id = "v0.1.0"
options.dl1_prod_id = "tailcut84"
options.directory = "test_osa/test_files0/running_analysis/20200117/v0.1.0/"


def remove_provlog():
    log_file = Path("prov.log")
    if log_file.is_file():
        log_file.unlink()


def run_program(*args):
    result = sp.run(args, stdout=sp.PIPE, stderr=sp.STDOUT, encoding="utf-8", check=True)

    if result.returncode != 0:
        new_line = "\n"
        raise ValueError(
            f"Running {args[0]} failed with return code {result.returncode}, output: "
            f"{new_line.join(result.stdout)}"
        )

    return result


@pytest.mark.parametrize("script", ALL_SCRIPTS)
def test_all_help(script):
    """Test for all scripts if at least the help works."""
    run_program(script, "--help")


def test_simulate_processing(
    drs4_time_calibration_files,
    systematic_correction_files,
    run_summary_file,
    r0_data,
    merged_run_summary,
    drive_log
):

    for file in drs4_time_calibration_files:
        assert file.exists()

    for file in systematic_correction_files:
        assert file.exists()

    for r0_file in r0_data:
        assert r0_file.exists()

    assert run_summary_file.exists()
    assert merged_run_summary.exists()
    assert drive_log.exists()

    remove_provlog()
    rc = run_program("simulate_processing", "-p", "--force")
    assert rc.returncode == 0

    prov_dl1_path = Path("./test_osa/test_files0/DL1/20200117/v0.1.0/tailcut84/log")
    prov_dl2_path = Path("./test_osa/test_files0/DL2/20200117/v0.1.0/model2/log")
    prov_file_dl1 = prov_dl1_path / "calibration_to_dl1_01807_prov.log"
    prov_file_dl2 = prov_dl2_path / "calibration_to_dl2_01807_prov.log"
    json_file_dl1 = prov_dl1_path / "calibration_to_dl1_01807_prov.json"
    json_file_dl2 = prov_dl2_path / "calibration_to_dl2_01807_prov.json"
    pdf_file_dl1 = prov_dl1_path / "calibration_to_dl1_01807_prov.pdf"
    pdf_file_dl2 = prov_dl2_path / "calibration_to_dl2_01807_prov.pdf"

    assert prov_file_dl1.exists()
    assert prov_file_dl2.exists()
    assert pdf_file_dl1.exists()
    assert pdf_file_dl2.exists()

    with open(json_file_dl1) as file:
        dl1 = yaml.safe_load(file)
    assert len(dl1["entity"]) == 19
    assert len(dl1["activity"]) == 5
    assert len(dl1["used"]) == 15
    assert len(dl1["wasGeneratedBy"]) == 10

    with open(json_file_dl2) as file:
        dl2 = yaml.safe_load(file)
    assert len(dl2["entity"]) == 25
    assert len(dl2["activity"]) == 6
    assert len(dl2["used"]) == 21
    assert len(dl2["wasGeneratedBy"]) == 12

    rc = run_program("simulate_processing", "-p")
    assert rc.returncode == 0

    remove_provlog()
    rc = run_program("simulate_processing", "-p")
    assert rc.returncode == 0


def test_simulated_sequencer(
    drs4_time_calibration_files,
    systematic_correction_files,
    run_summary_file,
    run_catalog,
    r0_data,
    merged_run_summary,
    gain_selection_flag_file,
):
    assert run_summary_file.exists()
    assert run_catalog.exists()
    assert gain_selection_flag_file.exists()

    for r0_file in r0_data:
        assert r0_file.exists()

    for file in drs4_time_calibration_files:
        assert file.exists()

    for file in systematic_correction_files:
        assert file.exists()

    rc = run_program("sequencer", "-d", "2020-01-17", "-s", "-t", "LST1")

    assert rc.returncode == 0
    now = datetime.datetime.now(datetime.timezone.utc).strftime("%Y-%m-%d %H:%M")
    assert rc.stdout == dedent(
        f"""\
        =================================== Starting sequencer.py at {now} UTC for LST, Telescope: LST1, Date: 2020-01-17 ===================================
        Tel   Seq  Parent  Type      Run   Subruns  Source        Action  Tries  JobID  State  CPU_time  Exit  DL1%  MUONS%  DL1AB%  DATACHECK%  DL2%  
        LST1    1  None    PEDCALIB  1809  5        None          None    None   None   None   None      None  None  None    None    None        None  
        LST1    2       1  DATA      1807  11       Crab          None    None   None   None   None      None     0       0       0           0     0  
        LST1    3       1  DATA      1808  9        MadeUpSource  None    None   None   None   None      None     0       0       0           0     0  
        """  # noqa: E501
    )


def test_sequencer(sequence_file_list):
    for sequence_file in sequence_file_list:
        assert sequence_file.exists()


def test_autocloser(running_analysis_dir):
    result = run_program(
        "autocloser",
        "--date",
        "2020-01-17",
        "--test",
        "LST1",
    )
    assert os.path.exists(running_analysis_dir)
    assert result.stdout.split()[-1] == "Exit"


def test_closer(
    r0_data,
    running_analysis_dir,
    test_observed_data,
    run_summary_file,
    drs4_time_calibration_files,
    systematic_correction_files,
    merged_run_summary,
    longterm_dir,
    longterm_link_latest_dir,
    daily_datacheck_dl1_files,
):
    # First assure that the end of night flag is not set and remove it otherwise
    night_finished_flag = Path(
        "./test_osa/test_files0/OSA/Closer/20200117/v0.1.0/NightFinished.txt"
    )
    if night_finished_flag.exists():
        night_finished_flag.unlink()

    for r0_file in r0_data:
        assert r0_file.exists()
    for file in drs4_time_calibration_files:
        assert file.exists()
    for file in systematic_correction_files:
        assert file.exists()
    assert running_analysis_dir.exists()
    assert run_summary_file.exists()
    for obs_file in test_observed_data:
        assert obs_file.exists()
    assert merged_run_summary.exists()
    assert longterm_dir.exists()
    assert longterm_link_latest_dir.exists()
    for check_file in daily_datacheck_dl1_files:
        assert check_file.exists()

    run_program("closer", "-y", "-v", "-t", "-d", "2020-01-17", "LST1")
    closed_seq_file = running_analysis_dir / "sequence_LST1_01809.closed"

    # Check that files have been moved to their final destinations
    assert os.path.exists(
       "./test_osa/test_files0/DL1/20200117/v0.1.0/muons/muons_LST-1.Run01808.0011.fits"
    )
    assert os.path.exists(
       "./test_osa/test_files0/DL1/20200117/v0.1.0/interleaved/interleaved_LST-1.Run01808.0011.h5"
    )
    assert os.path.exists(
        "./test_osa/test_files0/DL1/20200117/v0.1.0/tailcut84/dl1_LST-1.Run01808.0011.h5"
    )
    assert os.path.exists(
        "./test_osa/test_files0/DL1/20200117/v0.1.0/tailcut84/datacheck/"
        "datacheck_dl1_LST-1.Run01808.0011.h5"
    )
    assert os.path.exists(
        "./test_osa/test_files0/DL2/20200117/v0.1.0/model2/dl2_LST-1.Run01808.0011.h5"
    )
    # Assert that the link to dl1 and muons files have been created
    assert os.path.islink(
        "./test_osa/test_files0/running_analysis/20200117/v0.1.0/muons_LST-1.Run01808.0011.fits"
    )
    assert os.path.islink(
        "./test_osa/test_files0/running_analysis/20200117/v0.1.0/dl1_LST-1.Run01808.0011.h5"
    )

    assert night_finished_flag.exists()
    assert closed_seq_file.exists()


def test_datasequence(running_analysis_dir):
    drs4_file = "drs4_pedestal.Run00001.0000.fits"
    calib_file = "calibration.Run00002.0000.hdf5"
    timecalib_file = "time_calibration.Run00002.0000.hdf5"
    systematic_correction_file = "no_sys_corrected_calibration_scan_fit_20210514.0000.h5"
    drive_file = "DrivePosition_20200117.txt"
    runsummary_file = "RunSummary_20200117.ecsv"
    prod_id = "v0.1.0"
    run_number = "00003.0000"
    options.directory = running_analysis_dir

    output = run_program(
        "datasequence",
        "--date=2020-01-17",
        "--simulate",
        f"--prod-id={prod_id}",
        f"--drs4-pedestal-file={drs4_file}",
        f"--pedcal-file={calib_file}",
        f"--time-calib-file={timecalib_file}",
        f"--systematic-correction-file={systematic_correction_file}",
        f"--drive-file={drive_file}",
        f"--run-summary={runsummary_file}",
        run_number,
        "LST1",
    )
    assert output.returncode == 0


def test_calibration_pipeline(running_analysis_dir):
    options.prod_id = "v0.1.0"
    drs4_run_number = "01804"
    pedcal_run_number = "01805"
    options.directory = running_analysis_dir

    output = run_program(
        "calibration_pipeline",
        "--date=2020-01-17",
        "--simulate",
        f"--prod-id={options.prod_id}",
        f"--drs4-pedestal-run={drs4_run_number}",
        f"--pedcal-run={pedcal_run_number}",
        "LST1",
    )
    assert output.returncode == 0


def test_is_sequencer_successful(run_summary, running_analysis_dir):
    options.directory = running_analysis_dir
    options.test = True
    seq_tuple = is_finished_check(run_summary)
    options.test = False
    assert is_sequencer_successful(seq_tuple) is True


def test_drs4_pedestal_cmd(base_test_dir):
    from osa.scripts.calibration_pipeline import drs4_pedestal_command

    cmd = drs4_pedestal_command(drs4_pedestal_run_id="01804")
    r0_dir = base_test_dir / "R0"
    expected_command = [
<<<<<<< HEAD
        "onsite_create_drs4_pedestal_file",
        "--run_number=01804",
        f"--base_dir={base_test_dir}",
        f"--r0-dir={r0_dir}",
=======
        cfg.get("lstchain", "drs4_baseline"),
        "-r",
        "01804",
        "-b",
        base_test_dir,
>>>>>>> 48f7e249
        "--no-progress",
    ]
    assert cmd == expected_command


def test_calibration_file_cmd(base_test_dir):
    from osa.scripts.calibration_pipeline import calibration_file_command

    cmd = calibration_file_command(drs4_pedestal_run_id="01804", pedcal_run_id="01809")
    r0_dir = base_test_dir / "R0"
    expected_command = [
<<<<<<< HEAD
        "onsite_create_calibration_file",
        "--pedestal_run=01804",
        "--run_number=01809",
        f"--base_dir={base_test_dir}",
        f"--r0-dir={r0_dir}",
=======
        cfg.get("lstchain", "charge_calibration"),
        "-p",
        "01804",
        "-r",
        "01809",
        "-b",
        base_test_dir,
>>>>>>> 48f7e249
    ]
    assert cmd == expected_command


def test_daily_longterm_cmd():
    from osa.scripts.closer import daily_longterm_cmd

    job_ids = ["12345", "54321"]
    cmd = daily_longterm_cmd(parent_job_ids=job_ids)
    slurm_account = cfg.get("SLURM", "ACCOUNT")

    expected_cmd = [
        "sbatch",
        "--parsable",
        f"--account={slurm_account}",
        "-D",
        options.directory,
        "-o",
        "log/longterm_daily_%j.log",
        "--dependency=afterok:12345,54321",
        "lstchain_longterm_dl1_check",
        "--input-dir=test_osa/test_files0/DL1/20200117/v0.1.0/tailcut84/datacheck",
        "--output-file=test_osa/test_files0/OSA/DL1DataCheck_LongTerm/v0.1.0/20200117/DL1_datacheck_20200117.h5",
        "--muons-dir=test_osa/test_files0/DL1/20200117/v0.1.0/muons",
        "--batch",
    ]

    assert cmd == expected_cmd


def test_observation_finished():
    """Check if observation is finished for `options.date=2020-01-17`."""
    from osa.scripts.closer import observation_finished

    date1 = datetime.datetime(2020, 1, 21, 12, 0, 0)
    assert observation_finished(date=date1) is True
    date2 = datetime.datetime(2020, 1, 17, 5, 0, 0)
    assert observation_finished(date=date2) is False


def test_no_runs_found():
    output = sp.run(
        ["sequencer", "-s", "-d", "2015-01-01", "LST1"], text=True, stdout=sp.PIPE, stderr=sp.PIPE
    )
    assert output.returncode == 0
    assert "No runs found for this date. Nothing to do. Exiting." in output.stderr.splitlines()[-1]


@pytest.mark.skip(reason="Currently not working with all combinations")
def test_sequencer_webmaker(
    run_summary,
    merged_run_summary,
    drs4_time_calibration_files,
    systematic_correction_files,
    base_test_dir,
):
    # Check if night finished flag is set
    night_finished = base_test_dir / "OSA/Closer/20200117/v0.1.0/NightFinished.txt"

    if night_finished.exists():
        output = sp.run(
            ["sequencer_webmaker", "--test", "-d", "2020-01-17"],
            text=True,
            stdout=sp.PIPE,
            stderr=sp.PIPE,
        )
        assert output.returncode != 0
        assert output.stderr.splitlines()[-1] == "Date 2020-01-17 is already closed for LST1"
        night_finished.unlink()

    output = sp.run(["sequencer_webmaker", "--test", "-d", "2020-01-17"])
    assert output.returncode == 0
    directory = base_test_dir / "OSA" / "SequencerWeb"
    directory.mkdir(parents=True, exist_ok=True)
    expected_file = directory / "osa_status_20200117.html"
    assert expected_file.exists()

    output = sp.run(["sequencer_webmaker", "--test"])
    assert output.returncode != 0

    # Running without test option will make the script fail
    output = sp.run(["sequencer_webmaker", "-d", "2020-01-17"])
    assert output.returncode != 0


def test_gainsel_webmaker(
    base_test_dir,
):

    output = sp.run(["gainsel_webmaker", "-d", "2020-01-17"])
    assert output.returncode == 0
    directory = base_test_dir / "OSA" / "GainSelWeb"
    expected_file = directory / "osa_gainsel_status_2020-01-17.html"
    assert expected_file.exists()

    # Test a date with non-existing run summary
    output = sp.run(["gainsel_webmaker", "-d", "2024-01-12"])
    assert output.returncode == 0
    directory = base_test_dir / "OSA" / "GainSelWeb"
    expected_file = directory / "osa_gainsel_status_2024-01-12.html"
    assert expected_file.exists()


def test_gainsel_web_content():
    from osa.scripts.gainsel_webmaker import check_failed_jobs

    table = check_failed_jobs(options.date)
    assert table["GainSelStatus"][0] == "NOT STARTED"
    assert table["GainSel%"][0] == 0.0<|MERGE_RESOLUTION|>--- conflicted
+++ resolved
@@ -302,18 +302,12 @@
     cmd = drs4_pedestal_command(drs4_pedestal_run_id="01804")
     r0_dir = base_test_dir / "R0"
     expected_command = [
-<<<<<<< HEAD
-        "onsite_create_drs4_pedestal_file",
-        "--run_number=01804",
-        f"--base_dir={base_test_dir}",
-        f"--r0-dir={r0_dir}",
-=======
         cfg.get("lstchain", "drs4_baseline"),
         "-r",
         "01804",
         "-b",
         base_test_dir,
->>>>>>> 48f7e249
+        f"--r0-dir={r0_dir}",
         "--no-progress",
     ]
     assert cmd == expected_command
@@ -325,13 +319,6 @@
     cmd = calibration_file_command(drs4_pedestal_run_id="01804", pedcal_run_id="01809")
     r0_dir = base_test_dir / "R0"
     expected_command = [
-<<<<<<< HEAD
-        "onsite_create_calibration_file",
-        "--pedestal_run=01804",
-        "--run_number=01809",
-        f"--base_dir={base_test_dir}",
-        f"--r0-dir={r0_dir}",
-=======
         cfg.get("lstchain", "charge_calibration"),
         "-p",
         "01804",
@@ -339,7 +326,7 @@
         "01809",
         "-b",
         base_test_dir,
->>>>>>> 48f7e249
+        f"--r0-dir={r0_dir}",
     ]
     assert cmd == expected_command
 
