--- conflicted
+++ resolved
@@ -242,17 +242,15 @@
     assert closed_seq_file.exists()
 
 
-<<<<<<< HEAD
 def test_datasequence(
     running_analysis_dir,
     run_catalog,
     run_catalog_dir,
     rf_models_allsky_basedir,
-    rf_model_path
-):
-=======
-def test_datasequence(running_analysis_dir, catB_closed_file, dl1b_config_file):
->>>>>>> 412eb7e2
+    rf_model_path,
+    catB_closed_file,
+    dl1b_config_file
+):
     drs4_file = "drs4_pedestal.Run00001.0000.fits"
     calib_file = "calibration.Run00002.0000.hdf5"
     timecalib_file = "time_calibration.Run00002.0000.hdf5"
@@ -263,15 +261,12 @@
     run_number = "01807.0000"
     options.directory = running_analysis_dir
 
-<<<<<<< HEAD
     assert run_catalog_dir.exists()
     assert run_catalog.exists()
     assert rf_models_allsky_basedir.exists()
     assert rf_model_path.exists()
-=======
     assert catB_closed_file.exists()
     assert dl1b_config_file.exists()
->>>>>>> 412eb7e2
 
     output = run_program(
         "datasequence",
